/*
 * The MIT License (MIT)
 *
 * Copyright (c) 2019 Ha Thach (tinyusb.org)
 *
 * Permission is hereby granted, free of charge, to any person obtaining a copy
 * of this software and associated documentation files (the "Software"), to deal
 * in the Software without restriction, including without limitation the rights
 * to use, copy, modify, merge, publish, distribute, sublicense, and/or sell
 * copies of the Software, and to permit persons to whom the Software is
 * furnished to do so, subject to the following conditions:
 *
 * The above copyright notice and this permission notice shall be included in
 * all copies or substantial portions of the Software.
 *
 * THE SOFTWARE IS PROVIDED "AS IS", WITHOUT WARRANTY OF ANY KIND, EXPRESS OR
 * IMPLIED, INCLUDING BUT NOT LIMITED TO THE WARRANTIES OF MERCHANTABILITY,
 * FITNESS FOR A PARTICULAR PURPOSE AND NONINFRINGEMENT. IN NO EVENT SHALL THE
 * AUTHORS OR COPYRIGHT HOLDERS BE LIABLE FOR ANY CLAIM, DAMAGES OR OTHER
 * LIABILITY, WHETHER IN AN ACTION OF CONTRACT, TORT OR OTHERWISE, ARISING FROM,
 * OUT OF OR IN CONNECTION WITH THE SOFTWARE OR THE USE OR OTHER DEALINGS IN
 * THE SOFTWARE.
 *
 */

#ifndef _TUSB_CONFIG_H_
#define _TUSB_CONFIG_H_

// testing framework
#include "unity.h"

#ifdef __cplusplus
 extern "C" {
#endif

//--------------------------------------------------------------------
// COMMON CONFIGURATION
//--------------------------------------------------------------------

// defined by compiler flags for flexibility
#ifndef CFG_TUSB_MCU
  //#error CFG_TUSB_MCU must be defined
  #define CFG_TUSB_MCU  OPT_MCU_NRF5X
#endif

<<<<<<< HEAD
#ifndef CFG_TUSB_RHPORT0_MODE
  #if CFG_TUSB_MCU == OPT_MCU_LPC43XX || CFG_TUSB_MCU == OPT_MCU_LPC18XX || CFG_TUSB_MCU == OPT_MCU_MIMXRT10XX
  #define CFG_TUSB_RHPORT0_MODE    (OPT_MODE_DEVICE | OPT_MODE_HIGH_SPEED)
  #else
  #define CFG_TUSB_RHPORT0_MODE    OPT_MODE_DEVICE
  #endif
#endif

=======
#define CFG_TUSB_RHPORT0_MODE    (OPT_MODE_DEVICE | OPT_MODE_HIGH_SPEED)
>>>>>>> f10b8145
#define CFG_TUSB_OS              OPT_OS_NONE

// CFG_TUSB_DEBUG is defined by compiler in DEBUG build
#ifndef CFG_TUSB_DEBUG
#define CFG_TUSB_DEBUG           0
#endif

/* USB DMA on some MCUs can only access a specific SRAM region with restriction on alignment.
 * Tinyusb use follows macros to declare transferring memory so that they can be put
 * into those specific section.
 * e.g
 * - CFG_TUSB_MEM SECTION : __attribute__ (( section(".usb_ram") ))
 * - CFG_TUSB_MEM_ALIGN   : __attribute__ ((aligned(4)))
 */
#ifndef CFG_TUSB_MEM_SECTION
#define CFG_TUSB_MEM_SECTION
#endif

#ifndef CFG_TUSB_MEM_ALIGN
#define CFG_TUSB_MEM_ALIGN       __attribute__ ((aligned(4)))
#endif

//--------------------------------------------------------------------
// DEVICE CONFIGURATION
//--------------------------------------------------------------------

#define CFG_TUD_TASK_QUEUE_SZ    100
#define CFG_TUD_ENDOINT0_SIZE    64

//------------- CLASS -------------//
//#define CFG_TUD_CDC              0
#define CFG_TUD_MSC              1
//#define CFG_TUD_HID              0
//#define CFG_TUD_MIDI             0
//#define CFG_TUD_VENDOR           0

//------------- CDC -------------//

// FIFO size of CDC TX and RX
#define CFG_TUD_CDC_RX_BUFSIZE   64
#define CFG_TUD_CDC_TX_BUFSIZE   64

//------------- MSC -------------//

// Buffer size of Device Mass storage
#define CFG_TUD_MSC_BUFSIZE      512

//------------- HID -------------//

// Should be sufficient to hold ID (if any) + Data
#define CFG_TUD_HID_EP_BUFSIZE    16

#ifdef __cplusplus
 }
#endif

#endif /* _TUSB_CONFIG_H_ */<|MERGE_RESOLUTION|>--- conflicted
+++ resolved
@@ -43,18 +43,7 @@
   #define CFG_TUSB_MCU  OPT_MCU_NRF5X
 #endif
 
-<<<<<<< HEAD
-#ifndef CFG_TUSB_RHPORT0_MODE
-  #if CFG_TUSB_MCU == OPT_MCU_LPC43XX || CFG_TUSB_MCU == OPT_MCU_LPC18XX || CFG_TUSB_MCU == OPT_MCU_MIMXRT10XX
-  #define CFG_TUSB_RHPORT0_MODE    (OPT_MODE_DEVICE | OPT_MODE_HIGH_SPEED)
-  #else
-  #define CFG_TUSB_RHPORT0_MODE    OPT_MODE_DEVICE
-  #endif
-#endif
-
-=======
 #define CFG_TUSB_RHPORT0_MODE    (OPT_MODE_DEVICE | OPT_MODE_HIGH_SPEED)
->>>>>>> f10b8145
 #define CFG_TUSB_OS              OPT_OS_NONE
 
 // CFG_TUSB_DEBUG is defined by compiler in DEBUG build
