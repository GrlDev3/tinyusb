--- conflicted
+++ resolved
@@ -465,10 +465,9 @@
     return true; // skip if already initialized
   }
   TU_ASSERT(rh_init);
-<<<<<<< HEAD
 #if CFG_TUSB_DEBUG >= CFG_TUD_LOG_LEVEL
   char const* speed_str = 0;
-  switch (rh_init->speed) {
+            switch (rh_init->speed) {
     case TUSB_SPEED_HIGH:
       speed_str = "High";
     break;
@@ -485,11 +484,6 @@
     break;
   }
   TU_LOG_USBD("USBD init on controller %u, speed = %s\r\n", rhport, speed_str);
-=======
-
-  TU_LOG_USBD("USBD init on controller %u, speed = %s\r\n", rhport,
-              rh_init->speed == TUSB_SPEED_HIGH ? "High" : "Full");
->>>>>>> e95973d3
   TU_LOG_INT(CFG_TUD_LOG_LEVEL, sizeof(usbd_device_t));
   TU_LOG_INT(CFG_TUD_LOG_LEVEL, sizeof(dcd_event_t));
   TU_LOG_INT(CFG_TUD_LOG_LEVEL, sizeof(tu_fifo_t));
