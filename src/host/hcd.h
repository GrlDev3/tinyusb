/*
 * The MIT License (MIT)
 *
 * Copyright (c) 2019 Ha Thach (tinyusb.org)
 *
 * Permission is hereby granted, free of charge, to any person obtaining a copy
 * of this software and associated documentation files (the "Software"), to deal
 * in the Software without restriction, including without limitation the rights
 * to use, copy, modify, merge, publish, distribute, sublicense, and/or sell
 * copies of the Software, and to permit persons to whom the Software is
 * furnished to do so, subject to the following conditions:
 *
 * The above copyright notice and this permission notice shall be included in
 * all copies or substantial portions of the Software.
 *
 * THE SOFTWARE IS PROVIDED "AS IS", WITHOUT WARRANTY OF ANY KIND, EXPRESS OR
 * IMPLIED, INCLUDING BUT NOT LIMITED TO THE WARRANTIES OF MERCHANTABILITY,
 * FITNESS FOR A PARTICULAR PURPOSE AND NONINFRINGEMENT. IN NO EVENT SHALL THE
 * AUTHORS OR COPYRIGHT HOLDERS BE LIABLE FOR ANY CLAIM, DAMAGES OR OTHER
 * LIABILITY, WHETHER IN AN ACTION OF CONTRACT, TORT OR OTHERWISE, ARISING FROM,
 * OUT OF OR IN CONNECTION WITH THE SOFTWARE OR THE USE OR OTHER DEALINGS IN
 * THE SOFTWARE.
 *
 * This file is part of the TinyUSB stack.
 */

#ifndef _TUSB_HCD_H_
#define _TUSB_HCD_H_

#include "common/tusb_common.h"
#include "osal/osal.h"
#include "common/tusb_fifo.h"

#ifdef __cplusplus
 extern "C" {
#endif

//--------------------------------------------------------------------+
// Configuration
//--------------------------------------------------------------------+

// Max number of endpoints pair per device
// TODO optimize memory usage
#ifndef CFG_TUH_ENDPOINT_MAX
<<<<<<< HEAD
  #define CFG_TUH_ENDPOINT_MAX   (CFG_TUH_HUB + CFG_TUH_HID*2 + CFG_TUH_MSC*2 + CFG_TUH_CDC*3 + CFG_TUH_MIDI*2)
=======
  #define CFG_TUH_ENDPOINT_MAX   16
>>>>>>> 5afcfb75
//  #ifdef TUP_HCD_ENDPOINT_MAX
//    #define CFG_TUH_ENDPPOINT_MAX   TUP_HCD_ENDPOINT_MAX
//  #else
//    #define
//  #endif
#endif

//--------------------------------------------------------------------+
// MACRO CONSTANT TYPEDEF
//--------------------------------------------------------------------+
typedef enum {
  HCD_EVENT_DEVICE_ATTACH,
  HCD_EVENT_DEVICE_REMOVE,
  HCD_EVENT_XFER_COMPLETE,

  USBH_EVENT_FUNC_CALL, // Not an HCD event
  HCD_EVENT_COUNT
} hcd_eventid_t;

typedef struct {
  uint8_t rhport;
  uint8_t event_id;
  uint8_t dev_addr;

  union {
    // Attach, Remove
    struct {
      uint8_t hub_addr;
      uint8_t hub_port;
      uint8_t speed;
    } connection;

    // XFER_COMPLETE
    struct {
      uint8_t ep_addr;
      uint8_t result;
      uint32_t len;
    } xfer_complete;

    // FUNC_CALL
    struct {
      void (*func) (void*);
      void* param;
    }func_call;
  };
} hcd_event_t;

typedef struct {
  uint8_t rhport;
  uint8_t hub_addr;
  uint8_t hub_port;
  uint8_t speed;
} hcd_devtree_info_t;

//--------------------------------------------------------------------+
// Memory API
//--------------------------------------------------------------------+

// clean/flush data cache: write cache -> memory.
// Required before an DMA TX transfer to make sure data is in memory
bool hcd_dcache_clean(void const* addr, uint32_t data_size);

// invalidate data cache: mark cache as invalid, next read will read from memory
// Required BOTH before and after an DMA RX transfer
bool hcd_dcache_invalidate(void const* addr, uint32_t data_size);

// clean and invalidate data cache
// Required before an DMA transfer where memory is both read/write by DMA
bool hcd_dcache_clean_invalidate(void const* addr, uint32_t data_size);

//--------------------------------------------------------------------+
// Controller API
//--------------------------------------------------------------------+

// optional hcd configuration, called by tuh_configure()
bool hcd_configure(uint8_t rhport, uint32_t cfg_id, const void* cfg_param);

// Initialize controller to host mode
bool hcd_init(uint8_t rhport, const tusb_rhport_init_t* rh_init);

// De-initialize controller
bool hcd_deinit(uint8_t rhport);

// Interrupt Handler
void hcd_int_handler(uint8_t rhport, bool in_isr);

// Enable USB interrupt
void hcd_int_enable (uint8_t rhport);

// Disable USB interrupt
void hcd_int_disable(uint8_t rhport);

// Get frame number (1ms)
uint32_t hcd_frame_number(uint8_t rhport);

//--------------------------------------------------------------------+
// Port API
//--------------------------------------------------------------------+

// Get the current connect status of roothub port
bool hcd_port_connect_status(uint8_t rhport);

// Reset USB bus on the port. Return immediately, bus reset sequence may not be complete.
// Some port would require hcd_port_reset_end() to be invoked after 10ms to complete the reset sequence.
void hcd_port_reset(uint8_t rhport);

// Complete bus reset sequence, may be required by some controllers
void hcd_port_reset_end(uint8_t rhport);

// Get port link speed
tusb_speed_t hcd_port_speed_get(uint8_t rhport);

// HCD closes all opened endpoints belong to this device
void hcd_device_close(uint8_t rhport, uint8_t dev_addr);

//--------------------------------------------------------------------+
// Endpoints API
//--------------------------------------------------------------------+

// Open an endpoint
bool hcd_edpt_open(uint8_t rhport, uint8_t daddr, tusb_desc_endpoint_t const * ep_desc);

// Submit a transfer, when complete hcd_event_xfer_complete() must be invoked
bool hcd_edpt_xfer(uint8_t rhport, uint8_t daddr, uint8_t ep_addr, uint8_t * buffer, uint16_t buflen);

// Abort a queued transfer. Note: it can only abort transfer that has not been started
// Return true if a queued transfer is aborted, false if there is no transfer to abort
bool hcd_edpt_abort_xfer(uint8_t rhport, uint8_t dev_addr, uint8_t ep_addr);

// Submit a special transfer to send 8-byte Setup Packet, when complete hcd_event_xfer_complete() must be invoked
bool hcd_setup_send(uint8_t rhport, uint8_t daddr, uint8_t const setup_packet[8]);

// clear stall, data toggle is also reset to DATA0
bool hcd_edpt_clear_stall(uint8_t rhport, uint8_t dev_addr, uint8_t ep_addr);

//--------------------------------------------------------------------+
// USBH implemented API
//--------------------------------------------------------------------+

// Get device tree information of a device
// USB device tree can be complicated and manged by USBH, this help HCD to retrieve
// needed topology info to carry out its work
extern void hcd_devtree_get_info(uint8_t dev_addr, hcd_devtree_info_t* devtree_info);

//------------- Event API -------------//

// Called by HCD to notify stack
extern void hcd_event_handler(hcd_event_t const* event, bool in_isr);

// Helper to send device attach event
TU_ATTR_ALWAYS_INLINE static inline
void hcd_event_device_attach(uint8_t rhport, bool in_isr) {
  hcd_event_t event;
  event.rhport              = rhport;
  event.event_id            = HCD_EVENT_DEVICE_ATTACH;
  event.connection.hub_addr = 0;
  event.connection.hub_port = 0;

  hcd_event_handler(&event, in_isr);
}

// Helper to send device removal event
TU_ATTR_ALWAYS_INLINE static inline
void hcd_event_device_remove(uint8_t rhport, bool in_isr) {
  hcd_event_t event;
  event.rhport              = rhport;
  event.event_id            = HCD_EVENT_DEVICE_REMOVE;
  event.connection.hub_addr = 0;
  event.connection.hub_port = 0;

  hcd_event_handler(&event, in_isr);
}

// Helper to send USB transfer event
TU_ATTR_ALWAYS_INLINE static inline
void hcd_event_xfer_complete(uint8_t dev_addr, uint8_t ep_addr, uint32_t xferred_bytes, xfer_result_t result, bool in_isr) {
  hcd_event_t event = {
    .rhport   = 0, // TODO correct rhport
    .event_id = HCD_EVENT_XFER_COMPLETE,
    .dev_addr = dev_addr,
  };
  event.xfer_complete.ep_addr = ep_addr;
  event.xfer_complete.result = result;
  event.xfer_complete.len = xferred_bytes;

  hcd_event_handler(&event, in_isr);
}

#ifdef __cplusplus
 }
#endif

#endif /* _TUSB_HCD_H_ */<|MERGE_RESOLUTION|>--- conflicted
+++ resolved
@@ -42,11 +42,7 @@
 // Max number of endpoints pair per device
 // TODO optimize memory usage
 #ifndef CFG_TUH_ENDPOINT_MAX
-<<<<<<< HEAD
-  #define CFG_TUH_ENDPOINT_MAX   (CFG_TUH_HUB + CFG_TUH_HID*2 + CFG_TUH_MSC*2 + CFG_TUH_CDC*3 + CFG_TUH_MIDI*2)
-=======
   #define CFG_TUH_ENDPOINT_MAX   16
->>>>>>> 5afcfb75
 //  #ifdef TUP_HCD_ENDPOINT_MAX
 //    #define CFG_TUH_ENDPPOINT_MAX   TUP_HCD_ENDPOINT_MAX
 //  #else
