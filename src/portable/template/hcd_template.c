/*
 * The MIT License (MIT)
 *
 * Copyright (c) 2023 Ha Thach (tinyusb.org)
 *
 * Permission is hereby granted, free of charge, to any person obtaining a copy
 * of this software and associated documentation files (the "Software"), to deal
 * in the Software without restriction, including without limitation the rights
 * to use, copy, modify, merge, publish, distribute, sublicense, and/or sell
 * copies of the Software, and to permit persons to whom the Software is
 * furnished to do so, subject to the following conditions:
 *
 * The above copyright notice and this permission notice shall be included in
 * all copies or substantial portions of the Software.
 *
 * THE SOFTWARE IS PROVIDED "AS IS", WITHOUT WARRANTY OF ANY KIND, EXPRESS OR
 * IMPLIED, INCLUDING BUT NOT LIMITED TO THE WARRANTIES OF MERCHANTABILITY,
 * FITNESS FOR A PARTICULAR PURPOSE AND NONINFRINGEMENT. IN NO EVENT SHALL THE
 * AUTHORS OR COPYRIGHT HOLDERS BE LIABLE FOR ANY CLAIM, DAMAGES OR OTHER
 * LIABILITY, WHETHER IN AN ACTION OF CONTRACT, TORT OR OTHERWISE, ARISING FROM,
 * OUT OF OR IN CONNECTION WITH THE SOFTWARE OR THE USE OR OTHER DEALINGS IN
 * THE SOFTWARE.
 *
 * This file is part of the TinyUSB stack.
 */

#include "tusb_option.h"

#if CFG_TUH_ENABLED && CFG_TUSB_MCU == OPT_MCU_NONE

#include "host/hcd.h"

//--------------------------------------------------------------------+
// Controller API
//--------------------------------------------------------------------+

// optional hcd configuration, called by tuh_configure()
bool hcd_configure(uint8_t rhport, uint32_t cfg_id, const void* cfg_param) {
  (void) rhport; (void) cfg_id; (void) cfg_param;
  return false;
}

// Initialize controller to host mode
bool hcd_init(uint8_t rhport, const tusb_rhport_init_t* rh_init) {
  (void) rhport; (void) rh_init;
  return false;
}

// Interrupt Handler
void hcd_int_handler(uint8_t rhport, bool in_isr) {
  (void) rhport; (void) in_isr;
}

// Enable USB interrupt
void hcd_int_enable (uint8_t rhport) {
  (void) rhport;
}

// Disable USB interrupt
void hcd_int_disable(uint8_t rhport) {
  (void) rhport;
}

// Get frame number (1ms)
uint32_t hcd_frame_number(uint8_t rhport) {
  (void) rhport;
  return 0;
}

//--------------------------------------------------------------------+
// Port API
//--------------------------------------------------------------------+

// Get the current connect status of roothub port
bool hcd_port_connect_status(uint8_t rhport) {
  (void) rhport;
  return false;
}

// Reset USB bus on the port. Return immediately, bus reset sequence may not be complete.
// Some port would require hcd_port_reset_end() to be invoked after 10ms to complete the reset sequence.
void hcd_port_reset(uint8_t rhport) {
  (void) rhport;
}

// Complete bus reset sequence, may be required by some controllers
void hcd_port_reset_end(uint8_t rhport) {
  (void) rhport;
}

// Get port link speed
tusb_speed_t hcd_port_speed_get(uint8_t rhport) {
  (void) rhport;
  return TUSB_SPEED_FULL;
}

// HCD closes all opened endpoints belong to this device
void hcd_device_close(uint8_t rhport, uint8_t dev_addr) {
  (void) rhport; (void) dev_addr;
}

//--------------------------------------------------------------------+
// Endpoints API
//--------------------------------------------------------------------+

// Open an endpoint
bool hcd_edpt_open(uint8_t rhport, uint8_t dev_addr, tusb_desc_endpoint_t const * ep_desc) {
<<<<<<< HEAD
  (void) rhport;
  (void) dev_addr;

  // NOTE: ep_desc is allocated on the stack when called from usbh_edpt_control_open()
  // You need to copy the data into a local variable who maintains the state of the endpoint and transfer.
  // Check _hcd_data in hcd_dwc2.c for example.
  (void) ep_desc;

=======
  (void) rhport; (void) dev_addr; (void) ep_desc;
>>>>>>> 865e3488
  return false;
}

bool hcd_edpt_close(uint8_t rhport, uint8_t daddr, uint8_t ep_addr) {
  (void) rhport; (void) daddr; (void) ep_addr;
  return false; // TODO not implemented yet
}

// Submit a transfer, when complete hcd_event_xfer_complete() must be invoked
bool hcd_edpt_xfer(uint8_t rhport, uint8_t dev_addr, uint8_t ep_addr, uint8_t * buffer, uint16_t buflen) {
  (void) rhport; (void) dev_addr; (void) ep_addr; (void) buffer; (void) buflen;
  return false;
}

// Abort a queued transfer. Note: it can only abort transfer that has not been started
// Return true if a queued transfer is aborted, false if there is no transfer to abort
bool hcd_edpt_abort_xfer(uint8_t rhport, uint8_t dev_addr, uint8_t ep_addr) {
  (void) rhport; (void) dev_addr; (void) ep_addr;
  return false;
}

// Submit a special transfer to send 8-byte Setup Packet, when complete hcd_event_xfer_complete() must be invoked
bool hcd_setup_send(uint8_t rhport, uint8_t dev_addr, uint8_t const setup_packet[8]) {
  (void) rhport; (void) dev_addr; (void) setup_packet;
  return false;
}

// clear stall, data toggle is also reset to DATA0
bool hcd_edpt_clear_stall(uint8_t rhport, uint8_t dev_addr, uint8_t ep_addr) {
  (void) rhport; (void) dev_addr; (void) ep_addr;
  return false;
}

#endif<|MERGE_RESOLUTION|>--- conflicted
+++ resolved
@@ -105,18 +105,12 @@
 
 // Open an endpoint
 bool hcd_edpt_open(uint8_t rhport, uint8_t dev_addr, tusb_desc_endpoint_t const * ep_desc) {
-<<<<<<< HEAD
-  (void) rhport;
-  (void) dev_addr;
+  (void) rhport; (void) dev_addr; (void) ep_desc;
 
   // NOTE: ep_desc is allocated on the stack when called from usbh_edpt_control_open()
   // You need to copy the data into a local variable who maintains the state of the endpoint and transfer.
   // Check _hcd_data in hcd_dwc2.c for example.
-  (void) ep_desc;
 
-=======
-  (void) rhport; (void) dev_addr; (void) ep_desc;
->>>>>>> 865e3488
   return false;
 }
 
