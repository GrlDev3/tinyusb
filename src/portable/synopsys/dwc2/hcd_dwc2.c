/*
 * The MIT License (MIT)
 *
 * Copyright (c) 2024 Ha Thach (tinyusb.org)
 *
 * Permission is hereby granted, free of charge, to any person obtaining a copy
 * of this software and associated documentation files (the "Software"), to deal
 * in the Software without restriction, including without limitation the rights
 * to use, copy, modify, merge, publish, distribute, sublicense, and/or sell
 * copies of the Software, and to permit persons to whom the Software is
 * furnished to do so, subject to the following conditions:
 *
 * The above copyright notice and this permission notice shall be included in
 * all copies or substantial portions of the Software.
 *
 * THE SOFTWARE IS PROVIDED "AS IS", WITHOUT WARRANTY OF ANY KIND, EXPRESS OR
 * IMPLIED, INCLUDING BUT NOT LIMITED TO THE WARRANTIES OF MERCHANTABILITY,
 * FITNESS FOR A PARTICULAR PURPOSE AND NONINFRINGEMENT. IN NO EVENT SHALL THE
 * AUTHORS OR COPYRIGHT HOLDERS BE LIABLE FOR ANY CLAIM, DAMAGES OR OTHER
 * LIABILITY, WHETHER IN AN ACTION OF CONTRACT, TORT OR OTHERWISE, ARISING FROM,
 * OUT OF OR IN CONNECTION WITH THE SOFTWARE OR THE USE OR OTHER DEALINGS IN
 * THE SOFTWARE.
 *
 * This file is part of the TinyUSB stack.
 */

#include "tusb_option.h"

#if CFG_TUH_ENABLED && defined(TUP_USBIP_DWC2) && !CFG_TUH_MAX3421

#if !(CFG_TUH_DWC2_SLAVE_ENABLE || CFG_TUH_DWC2_DMA_ENABLE)
#error DWC2 require either CFG_TUH_DWC2_SLAVE_ENABLE or CFG_TUH_DWC2_DMA_ENABLE to be enabled
#endif

// Debug level for DWC2
#define DWC2_DEBUG    2

#include "host/hcd.h"
#include "dwc2_common.h"

// Max number of endpoints application can open, can be larger than DWC2_CHANNEL_COUNT_MAX
#ifndef CFG_TUH_DWC2_ENDPOINT_MAX
#define CFG_TUH_DWC2_ENDPOINT_MAX 16
#endif

#define DWC2_CHANNEL_COUNT_MAX    16 // absolute max channel count
TU_VERIFY_STATIC(CFG_TUH_DWC2_ENDPOINT_MAX <= 255, "currently only use 8-bit for index");

enum {
  HPRT_W1_MASK = HPRT_CONN_DETECT | HPRT_ENABLE | HPRT_ENABLE_CHANGE | HPRT_OVER_CURRENT_CHANGE | HPRT_SUSPEND
};

enum {
  HCD_XFER_ERROR_MAX = 3
};

enum {
  HCD_XFER_PERIOD_SPLIT_NYET_MAX = 3
};

//--------------------------------------------------------------------
//
//--------------------------------------------------------------------

// Host driver struct for each opened endpoint
typedef struct {
  union {
    uint32_t hcchar;
    dwc2_channel_char_t hcchar_bm;
  };
  union {
    uint32_t hcsplt;
    dwc2_channel_split_t hcsplt_bm;
  };

  struct TU_ATTR_PACKED {
    uint32_t uframe_interval : 18; // micro-frame interval
    uint32_t speed    : 2;
    uint32_t next_pid : 2;
    uint32_t do_ping  : 1;
    // uint32_t : 9;
  };

  uint32_t uframe_countdown; // micro-frame count down to transfer for periodic, only need 18-bit

  uint8_t* buffer;
  uint16_t buflen;
} hcd_endpoint_t;

// Additional info for each channel when it is active
typedef struct {
  volatile bool allocated;
  uint8_t ep_id;
  struct TU_ATTR_PACKED {
    uint8_t err_count : 3;
    uint8_t period_split_nyet_count : 3;
    uint8_t halted_nyet : 1;
  };
  uint8_t result;

  uint16_t xferred_bytes;  // bytes that accumulate transferred though USB bus for the whole hcd_edpt_xfer(), which can
                           // be composed of multiple channel_xfer_start() (retry with NAK/NYET)
  uint16_t fifo_bytes;     // bytes written/read from/to FIFO (may not be transferred on USB bus).
} hcd_xfer_t;

typedef struct {
  hcd_xfer_t xfer[DWC2_CHANNEL_COUNT_MAX];
  hcd_endpoint_t edpt[CFG_TUH_DWC2_ENDPOINT_MAX];
} hcd_data_t;

hcd_data_t _hcd_data;

//--------------------------------------------------------------------
//
//--------------------------------------------------------------------
TU_ATTR_ALWAYS_INLINE static inline uint8_t dwc2_channel_count(const dwc2_regs_t* dwc2) {
  const dwc2_ghwcfg2_t ghwcfg2 = {.value = dwc2->ghwcfg2};
  return tu_min8(ghwcfg2.num_host_ch + 1, DWC2_CHANNEL_COUNT_MAX);
}

TU_ATTR_ALWAYS_INLINE static inline tusb_speed_t hprt_speed_get(dwc2_regs_t* dwc2) {
  tusb_speed_t speed;
  const dwc2_hprt_t hprt = {.value = dwc2->hprt};
  switch(hprt.speed) {
    case HPRT_SPEED_HIGH: speed = TUSB_SPEED_HIGH; break;
    case HPRT_SPEED_FULL: speed = TUSB_SPEED_FULL; break;
    case HPRT_SPEED_LOW : speed = TUSB_SPEED_LOW ; break;
    default:
      speed = TUSB_SPEED_INVALID;
      TU_BREAKPOINT();
    break;
  }
  return speed;
}

TU_ATTR_ALWAYS_INLINE static inline bool dma_host_enabled(const dwc2_regs_t* dwc2) {
  (void) dwc2;
  // Internal DMA only
  const dwc2_ghwcfg2_t ghwcfg2 = {.value = dwc2->ghwcfg2};
  return CFG_TUH_DWC2_DMA_ENABLE && ghwcfg2.arch == GHWCFG2_ARCH_INTERNAL_DMA;
}

#if CFG_TUH_MEM_DCACHE_ENABLE
bool hcd_dcache_clean(const void* addr, uint32_t data_size) {
  TU_VERIFY(addr && data_size);
  return dwc2_dcache_clean(addr, data_size);
}

bool hcd_dcache_invalidate(const void* addr, uint32_t data_size) {
  TU_VERIFY(addr && data_size);
  return dwc2_dcache_invalidate(addr, data_size);
}

bool hcd_dcache_clean_invalidate(const void* addr, uint32_t data_size) {
  TU_VERIFY(addr && data_size);
  return dwc2_dcache_clean_invalidate(addr, data_size);
}
#endif

// Allocate a channel for new transfer
TU_ATTR_ALWAYS_INLINE static inline uint8_t channel_alloc(dwc2_regs_t* dwc2) {
  const uint8_t max_channel = dwc2_channel_count(dwc2);
  for (uint8_t ch_id = 0; ch_id < max_channel; ch_id++) {
    hcd_xfer_t* xfer = &_hcd_data.xfer[ch_id];
    if (!xfer->allocated) {
      tu_memclr(xfer, sizeof(hcd_xfer_t));
      xfer->allocated = true;
      return ch_id;
    }
  }
  return TUSB_INDEX_INVALID_8;
}

// Check if is periodic (interrupt/isochronous)
TU_ATTR_ALWAYS_INLINE static inline bool channel_is_periodic(uint32_t hcchar) {
  const dwc2_channel_char_t hcchar_bm = {.value = hcchar};
  return hcchar_bm.ep_type == HCCHAR_EPTYPE_INTERRUPT || hcchar_bm.ep_type == HCCHAR_EPTYPE_ISOCHRONOUS;
}

TU_ATTR_ALWAYS_INLINE static inline uint8_t req_queue_avail(const dwc2_regs_t* dwc2, bool is_period) {
  if (is_period) {
    const dwc2_hptxsts_t hptxsts = {.value = dwc2->hptxsts};
    return hptxsts.req_queue_available;
  } else {
    const dwc2_hnptxsts_t hnptxsts = {.value = dwc2->hnptxsts};
    return hnptxsts.req_queue_available;
  }
}

TU_ATTR_ALWAYS_INLINE static inline void channel_dealloc(dwc2_regs_t* dwc2, uint8_t ch_id) {
  hcd_xfer_t* xfer = &_hcd_data.xfer[ch_id];
  xfer->allocated = false;
  dwc2->haintmsk &= ~TU_BIT(ch_id);
}

TU_ATTR_ALWAYS_INLINE static inline bool channel_disable(const dwc2_regs_t* dwc2, dwc2_channel_t* channel) {
  // disable also require request queue
  TU_ASSERT(req_queue_avail(dwc2, channel_is_periodic(channel->hcchar)));
  channel->hcintmsk |= HCINT_HALTED;
  channel->hcchar |= HCCHAR_CHDIS | HCCHAR_CHENA; // must set both CHDIS and CHENA
  return true;
}

// attempt to send IN token to receive data
TU_ATTR_ALWAYS_INLINE static inline bool channel_send_in_token(const dwc2_regs_t* dwc2, dwc2_channel_t* channel) {
  TU_ASSERT(req_queue_avail(dwc2, channel_is_periodic(channel->hcchar)));
  channel->hcchar |= HCCHAR_CHENA;
  return true;
}

// Find currently enabled channel. Note: EP0 is bidirectional
TU_ATTR_ALWAYS_INLINE static inline uint8_t channel_find_enabled(dwc2_regs_t* dwc2, uint8_t dev_addr, uint8_t ep_num, uint8_t ep_dir) {
  const uint8_t max_channel = dwc2_channel_count(dwc2);
  for (uint8_t ch_id = 0; ch_id < max_channel; ch_id++) {
    if (_hcd_data.xfer[ch_id].allocated) {
      const dwc2_channel_char_t hcchar = {.value = dwc2->channel[ch_id].hcchar};
      if (hcchar.dev_addr == dev_addr && hcchar.ep_num == ep_num && (ep_num == 0 || hcchar.ep_dir == ep_dir)) {
        return ch_id;
      }
    }
  }
  return TUSB_INDEX_INVALID_8;
}


// Allocate a new endpoint
TU_ATTR_ALWAYS_INLINE static inline uint8_t edpt_alloc(void) {
  for (uint32_t i = 0; i < CFG_TUH_DWC2_ENDPOINT_MAX; i++) {
    hcd_endpoint_t* edpt = &_hcd_data.edpt[i];
    if (edpt->hcchar_bm.enable == 0) {
      tu_memclr(edpt, sizeof(hcd_endpoint_t));
      edpt->hcchar_bm.enable = 1;
      return i;
    }
  }
  return TUSB_INDEX_INVALID_8;
}

// Find a endpoint that is opened previously with hcd_edpt_open()
// Note: EP0 is bidirectional
TU_ATTR_ALWAYS_INLINE static inline uint8_t edpt_find_opened(uint8_t dev_addr, uint8_t ep_num, uint8_t ep_dir) {
  for (uint8_t i = 0; i < (uint8_t)CFG_TUH_DWC2_ENDPOINT_MAX; i++) {
    const dwc2_channel_char_t* hcchar_bm = &_hcd_data.edpt[i].hcchar_bm;
    if (hcchar_bm->enable && hcchar_bm->dev_addr == dev_addr &&
        hcchar_bm->ep_num == ep_num && (ep_num == 0 || hcchar_bm->ep_dir == ep_dir)) {
      return i;
    }
  }
  return TUSB_INDEX_INVALID_8;
}

TU_ATTR_ALWAYS_INLINE static inline uint16_t cal_packet_count(uint16_t len, uint16_t ep_size) {
  if (len == 0) {
    return 1;
  } else {
    return tu_div_ceil(len, ep_size);
  }
}

TU_ATTR_ALWAYS_INLINE static inline uint8_t cal_next_pid(uint8_t pid, uint8_t packet_count) {
  if (packet_count & 0x01) {
    return pid ^ 0x02; // toggle DATA0 and DATA1
  } else {
    return pid;
  }
}

//--------------------------------------------------------------------
//
//--------------------------------------------------------------------

/* USB Data FIFO Layout

  The FIFO is split up into
  - EPInfo: for storing DMA metadata (check dcd_dwc2.c for more details)
  - 1 RX FIFO: for receiving data
  - 1 TX FIFO for non-periodic (NPTX)
  - 1 TX FIFO for periodic (PTX)

  We allocated TX FIFO from top to bottom (using top pointer), this to allow the RX FIFO to grow dynamically which is
  possible since the free space is located between the RX and TX FIFOs.

   ----------------- ep_fifo_size
  |    HCDMAn    |
  |--------------|-- gdfifocfg.EPINFOBASE (max is ghwcfg3.dfifo_depth)
  | Non-Periodic |
  |   TX FIFO    |
  |--------------|--- GNPTXFSIZ.addr (fixed size)
  |   Periodic   |
  |   TX FIFO    |
  |--------------|--- HPTXFSIZ.addr (expandable downward)
  |    FREE      |
  |              |
  |--------------|-- GRXFSIZ (expandable upward)
  |  RX FIFO     |
  ---------------- 0
*/

/* Programming Guide 2.1.2 FIFO RAM allocation
 * RX
 * - Largest-EPsize/4 + 2 (status info). recommended x2 if high bandwidth or multiple ISO are used.
 * - 2 for transfer complete and channel halted status
 * - 1 for each Control/Bulk out endpoint to Handle NAK/NYET (i.e max is number of host channel)
 *
 * TX non-periodic (NPTX)
 * - At least largest-EPsize/4, recommended x2
 *
 * TX periodic (PTX)
 * - At least largest-EPsize*MulCount/4 (MulCount up to 3 for high-bandwidth ISO/interrupt)
*/
static void dfifo_host_init(uint8_t rhport) {
  const dwc2_controller_t* dwc2_controller = &_dwc2_controller[rhport];
  dwc2_regs_t* dwc2 = DWC2_REG(rhport);
  const dwc2_ghwcfg2_t ghwcfg2 = {.value = dwc2->ghwcfg2};

  // Scatter/Gather DMA mode is not yet supported. Buffer DMA only need 1 words per channel
  const bool is_dma = dma_host_enabled(dwc2);
  uint16_t dfifo_top = dwc2_controller->ep_fifo_size/4;
  if (is_dma) {
    dfifo_top -= ghwcfg2.num_host_ch;
  }

  // fixed allocation for now, improve later:
    // - ptx_largest is limited to 256 for FS since most FS core only has 1024 bytes total
  bool is_highspeed = dwc2_core_is_highspeed(dwc2, TUSB_ROLE_HOST);
  uint32_t nptx_largest = is_highspeed ? TUSB_EPSIZE_BULK_HS/4 : TUSB_EPSIZE_BULK_FS/4;
  uint32_t ptx_largest = is_highspeed ? TUSB_EPSIZE_ISO_HS_MAX/4 : 256/4;

  uint16_t nptxfsiz = 2 * nptx_largest;
  uint16_t rxfsiz = 2 * (ptx_largest + 2) + ghwcfg2.num_host_ch;
  TU_ASSERT(dfifo_top >= (nptxfsiz + rxfsiz),);
  uint16_t ptxfsiz = dfifo_top - (nptxfsiz + rxfsiz);

  dwc2->gdfifocfg = (dfifo_top << GDFIFOCFG_EPINFOBASE_SHIFT) | dfifo_top;

  dfifo_top -= rxfsiz;
  dwc2->grxfsiz = rxfsiz;

  dfifo_top -= nptxfsiz;
  dwc2->gnptxfsiz = tu_u32_from_u16(nptxfsiz, dfifo_top);

  dfifo_top -= ptxfsiz;
  dwc2->hptxfsiz = tu_u32_from_u16(ptxfsiz, dfifo_top);
}

//--------------------------------------------------------------------+
// Controller API
//--------------------------------------------------------------------+

// optional hcd configuration, called by tuh_configure()
bool hcd_configure(uint8_t rhport, uint32_t cfg_id, const void* cfg_param) {
  (void) rhport;
  (void) cfg_id;
  (void) cfg_param;

  return true;
}

// Initialize controller to host mode
bool hcd_init(uint8_t rhport, const tusb_rhport_init_t* rh_init) {
  (void) rh_init;
  dwc2_regs_t* dwc2 = DWC2_REG(rhport);

  tu_memclr(&_hcd_data, sizeof(_hcd_data));

  // Core Initialization
  const bool is_highspeed = dwc2_core_is_highspeed(dwc2, TUSB_ROLE_HOST);
  const bool is_dma = dma_host_enabled(dwc2);
  TU_ASSERT(dwc2_core_init(rhport, is_highspeed, is_dma));

  //------------- 3.1 Host Initialization -------------//

  // work at max supported speed
  dwc2->hcfg &= ~HCFG_FSLS_ONLY;

  // Enable HFIR reload
  if (dwc2->gsnpsid >= DWC2_CORE_REV_2_92a) {
    dwc2->hfir |= HFIR_RELOAD_CTRL;
  }

  // force host mode and wait for mode switch
  dwc2->gusbcfg = (dwc2->gusbcfg & ~GUSBCFG_FDMOD) | GUSBCFG_FHMOD;
  while ((dwc2->gintsts & GINTSTS_CMOD) != GINTSTS_CMODE_HOST) {}

  // configure fixed-allocated fifo scheme
  dfifo_host_init(rhport);

  dwc2->hprt = HPRT_W1_MASK; // clear all write-1-clear bits
  dwc2->hprt = HPRT_POWER; // turn on VBUS

  // Enable required interrupts
  dwc2->gintmsk |= GINTSTS_OTGINT | GINTSTS_CONIDSTSCHNG | GINTSTS_HPRTINT | GINTSTS_HCINT | GINTSTS_DISCINT;

  // NPTX can hold at least 2 packet, change interrupt level to half-empty
  uint32_t gahbcfg = dwc2->gahbcfg & ~GAHBCFG_TX_FIFO_EPMTY_LVL;
  gahbcfg |= GAHBCFG_GINT;   // Enable global interrupt
  dwc2->gahbcfg = gahbcfg;

  return true;
}

// Enable USB interrupt
void hcd_int_enable (uint8_t rhport) {
  dwc2_int_set(rhport, TUSB_ROLE_HOST, true);
}

// Disable USB interrupt
void hcd_int_disable(uint8_t rhport) {
  dwc2_int_set(rhport, TUSB_ROLE_HOST, false);
}

// Get frame number (1ms)
uint32_t hcd_frame_number(uint8_t rhport) {
  dwc2_regs_t* dwc2 = DWC2_REG(rhport);
  return dwc2->hfnum & HFNUM_FRNUM_Msk;
}

//--------------------------------------------------------------------+
// Port API
//--------------------------------------------------------------------+

// Get the current connect status of roothub port
bool hcd_port_connect_status(uint8_t rhport) {
  dwc2_regs_t* dwc2 = DWC2_REG(rhport);
  return dwc2->hprt & HPRT_CONN_STATUS;
}

// Reset USB bus on the port. Return immediately, bus reset sequence may not be complete.
// Some port would require hcd_port_reset_end() to be invoked after 10ms to complete the reset sequence.
void hcd_port_reset(uint8_t rhport) {
  dwc2_regs_t* dwc2 = DWC2_REG(rhport);
  uint32_t hprt = dwc2->hprt & ~HPRT_W1_MASK;
  hprt |= HPRT_RESET;
  dwc2->hprt = hprt;
}

// Complete bus reset sequence, may be required by some controllers
void hcd_port_reset_end(uint8_t rhport) {
  dwc2_regs_t* dwc2 = DWC2_REG(rhport);
  uint32_t hprt = dwc2->hprt & ~HPRT_W1_MASK; // skip w1c bits
  hprt &= ~HPRT_RESET;
  dwc2->hprt = hprt;
}

// Get port link speed
tusb_speed_t hcd_port_speed_get(uint8_t rhport) {
  dwc2_regs_t* dwc2 = DWC2_REG(rhport);
  const tusb_speed_t speed = hprt_speed_get(dwc2);
  return speed;
}

// HCD closes all opened endpoints belong to this device
void hcd_device_close(uint8_t rhport, uint8_t dev_addr) {
  (void) rhport;
  for (uint8_t i = 0; i < (uint8_t) CFG_TUH_DWC2_ENDPOINT_MAX; i++) {
    hcd_endpoint_t* edpt = &_hcd_data.edpt[i];
    if (edpt->hcchar_bm.enable && edpt->hcchar_bm.dev_addr == dev_addr) {
      tu_memclr(edpt, sizeof(hcd_endpoint_t));
    }
  }
}

//--------------------------------------------------------------------+
// Endpoints API
//--------------------------------------------------------------------+

// Open an endpoint
bool hcd_edpt_open(uint8_t rhport, uint8_t dev_addr, const tusb_desc_endpoint_t* desc_ep) {
  dwc2_regs_t* dwc2 = DWC2_REG(rhport);
  const tusb_speed_t rh_speed = hprt_speed_get(dwc2);

  hcd_devtree_info_t devtree_info;
  hcd_devtree_get_info(dev_addr, &devtree_info);

  // find a free endpoint
  const uint8_t ep_id = edpt_alloc();
  TU_ASSERT(ep_id < CFG_TUH_DWC2_ENDPOINT_MAX);
  hcd_endpoint_t* edpt = &_hcd_data.edpt[ep_id];

  dwc2_channel_char_t* hcchar_bm = &edpt->hcchar_bm;
  hcchar_bm->ep_size         = tu_edpt_packet_size(desc_ep);
  hcchar_bm->ep_num          = tu_edpt_number(desc_ep->bEndpointAddress);
  hcchar_bm->ep_dir          = tu_edpt_dir(desc_ep->bEndpointAddress);
  hcchar_bm->low_speed_dev   = (devtree_info.speed == TUSB_SPEED_LOW) ? 1 : 0;
  hcchar_bm->ep_type         = desc_ep->bmAttributes.xfer; // ep_type matches TUSB_XFER_*
  hcchar_bm->err_multi_count = 0;
  hcchar_bm->dev_addr        = dev_addr;
  hcchar_bm->odd_frame       = 0;
  hcchar_bm->disable         = 0;
  hcchar_bm->enable          = 1;

  dwc2_channel_split_t* hcsplt_bm = &edpt->hcsplt_bm;
  hcsplt_bm->hub_port        = devtree_info.hub_port;
  hcsplt_bm->hub_addr        = devtree_info.hub_addr;
  hcsplt_bm->xact_pos        = 0;
  hcsplt_bm->split_compl     = 0;
  hcsplt_bm->split_en        = (rh_speed == TUSB_SPEED_HIGH && devtree_info.speed != TUSB_SPEED_HIGH) ? 1 : 0;

  edpt->speed = devtree_info.speed;
  edpt->next_pid = HCTSIZ_PID_DATA0;
  if (desc_ep->bmAttributes.xfer == TUSB_XFER_ISOCHRONOUS) {
    edpt->uframe_interval = 1 << (desc_ep->bInterval - 1);
    if (devtree_info.speed == TUSB_SPEED_FULL) {
      edpt->uframe_interval <<= 3;
    }
  } else if (desc_ep->bmAttributes.xfer == TUSB_XFER_INTERRUPT) {
    if (devtree_info.speed == TUSB_SPEED_HIGH) {
      edpt->uframe_interval = 1 << (desc_ep->bInterval - 1);
    } else {
      edpt->uframe_interval = desc_ep->bInterval << 3;
    }
  }

  return true;
}

bool hcd_edpt_close(uint8_t rhport, uint8_t daddr, uint8_t ep_addr) {
  (void) rhport; (void) daddr; (void) ep_addr;
  return false; // TODO not implemented yet
}

// clean up channel after part of transfer is done but the whole urb is not complete
static void channel_xfer_out_wrapup(dwc2_regs_t* dwc2, uint8_t ch_id) {
  hcd_xfer_t* xfer = &_hcd_data.xfer[ch_id];
  const dwc2_channel_t* channel = &dwc2->channel[ch_id];
  hcd_endpoint_t* edpt = &_hcd_data.edpt[xfer->ep_id];

  const dwc2_channel_tsize_t hctsiz = {.value = channel->hctsiz};
  edpt->next_pid = hctsiz.pid; // save PID

  /* Since hctsiz.xfersize field reflects the number of bytes transferred via the AHB, not the USB)
   * For IN: we can use hctsiz.xfersize as remaining bytes.
   * For OUT: Must use the hctsiz.pktcnt field to determine how much data has been transferred. This field reflects the
   * number of packets that have been transferred via the USB. This is always an integral number of packets if the
   * transfer was halted before its normal completion.
   */
  const uint16_t remain_packets = hctsiz.packet_count;
  const dwc2_channel_char_t hcchar = {.value = channel->hcchar};
  const uint16_t total_packets = cal_packet_count(edpt->buflen, hcchar.ep_size);
  const uint16_t actual_bytes = (total_packets - remain_packets) * hcchar.ep_size;

  xfer->fifo_bytes = 0;
  xfer->xferred_bytes += actual_bytes;
  edpt->buffer += actual_bytes;
  edpt->buflen -= actual_bytes;
}

static bool channel_xfer_start(dwc2_regs_t* dwc2, uint8_t ch_id) {
  hcd_xfer_t* xfer = &_hcd_data.xfer[ch_id];
  hcd_endpoint_t* edpt = &_hcd_data.edpt[xfer->ep_id];
  dwc2_channel_char_t* hcchar_bm = &edpt->hcchar_bm;
  dwc2_channel_t* channel = &dwc2->channel[ch_id];
  bool const is_period = channel_is_periodic(edpt->hcchar);

  // clear previous state
  xfer->fifo_bytes = 0;

  // hchar: restore but don't enable yet
  if (is_period) {
    hcchar_bm->odd_frame = 1 - (dwc2->hfnum & 1);   // transfer on next frame
  }
  channel->hcchar = (edpt->hcchar & ~HCCHAR_CHENA);

  // hctsiz: zero length packet still count as 1
  const uint16_t packet_count = cal_packet_count(edpt->buflen, hcchar_bm->ep_size);
  dwc2_channel_tsize_t hctsiz = {.value = 0};
  hctsiz.pid = edpt->next_pid; // next PID is set in transfer complete interrupt
  hctsiz.packet_count = packet_count;
  hctsiz.xfer_size = edpt->buflen;
  if (edpt->do_ping && edpt->speed == TUSB_SPEED_HIGH &&
     edpt->next_pid != HCTSIZ_PID_SETUP && hcchar_bm->ep_dir == TUSB_DIR_OUT) {
    hctsiz.do_ping = 1;
  }
  channel->hctsiz = hctsiz.value;
  edpt->do_ping = 0;

  // pre-calculate next PID based on packet count, adjusted in transfer complete interrupt if short packet
  if (hcchar_bm->ep_num == 0) {
    edpt->next_pid = HCTSIZ_PID_DATA1; // control data and status stage always start with DATA1
  } else {
    edpt->next_pid = cal_next_pid(edpt->next_pid, packet_count);
  }

  channel->hcsplt = edpt->hcsplt;
  channel->hcint = 0xFFFFFFFFU; // clear all channel interrupts

  if (dma_host_enabled(dwc2)) {
    uint32_t hcintmsk = HCINT_HALTED;
    channel->hcintmsk = hcintmsk;
    dwc2->haintmsk |= TU_BIT(ch_id);

    channel->hcdma = (uint32_t) edpt->buffer;

    if (hcchar_bm->ep_dir == TUSB_DIR_IN) {
      channel_send_in_token(dwc2, channel);
    } else {
      hcd_dcache_clean(edpt->buffer, edpt->buflen);
      channel->hcchar |= HCCHAR_CHENA;
    }
  } else {
    uint32_t hcintmsk = HCINT_NAK | HCINT_XACT_ERR | HCINT_STALL | HCINT_XFER_COMPLETE | HCINT_DATATOGGLE_ERR;
    if (hcchar_bm->ep_dir == TUSB_DIR_IN) {
      hcintmsk |= HCINT_BABBLE_ERR | HCINT_DATATOGGLE_ERR | HCINT_ACK;
    } else {
      hcintmsk |= HCINT_NYET;
      if (edpt->hcsplt_bm.split_en || hctsiz & HCTSIZ_DOPING) {
        hcintmsk |= HCINT_ACK;
      }
    }
    channel->hcintmsk = hcintmsk;
    dwc2->haintmsk |= TU_BIT(ch_id);

    // enable channel for slave mode:
    // - OUT: it will enable corresponding FIFO channel
    // - IN : it will write an IN request to the Non-periodic Request Queue, this will have dwc2 trying to send
    // IN Token. If we got NAK, we have to re-enable the channel again in the interrupt. Due to the way usbh stack only
    // call hcd_edpt_xfer() once, we will need to manage de-allocate/re-allocate IN channel dynamically.
    if (hcchar_bm->ep_dir == TUSB_DIR_IN) {
      channel_send_in_token(dwc2, channel);
    } else {
      channel->hcchar |= HCCHAR_CHENA;
      if (edpt->buflen > 0) {
        // To prevent conflict with other channel, we will enable periodic/non-periodic FIFO empty interrupt accordingly
        // And write packet in the interrupt handler
        dwc2->gintmsk |= (is_period ? GINTSTS_PTX_FIFO_EMPTY : GINTSTS_NPTX_FIFO_EMPTY);
      }
    }
  }

  return true;
}

// kick-off transfer with an endpoint
static bool edpt_xfer_kickoff(dwc2_regs_t* dwc2, uint8_t ep_id) {
  uint8_t ch_id = channel_alloc(dwc2);
  TU_ASSERT(ch_id < 16); // all channel are in used
  hcd_xfer_t* xfer = &_hcd_data.xfer[ch_id];
  xfer->ep_id = ep_id;
  xfer->result = XFER_RESULT_INVALID;

  return channel_xfer_start(dwc2, ch_id);
}

// Submit a transfer, when complete hcd_event_xfer_complete() must be invoked
bool hcd_edpt_xfer(uint8_t rhport, uint8_t dev_addr, uint8_t ep_addr, uint8_t * buffer, uint16_t buflen) {
  dwc2_regs_t* dwc2 = DWC2_REG(rhport);
  const uint8_t ep_num = tu_edpt_number(ep_addr);
  const uint8_t ep_dir = tu_edpt_dir(ep_addr);

  uint8_t ep_id = edpt_find_opened(dev_addr, ep_num, ep_dir);
  TU_ASSERT(ep_id < CFG_TUH_DWC2_ENDPOINT_MAX);
  hcd_endpoint_t* edpt = &_hcd_data.edpt[ep_id];

  edpt->buffer = buffer;
  edpt->buflen = buflen;

  if (ep_num == 0) {
    // update ep_dir since control endpoint can switch direction
    edpt->hcchar_bm.ep_dir = ep_dir;
  }

  return edpt_xfer_kickoff(dwc2, ep_id);
}

// Abort a queued transfer. Note: it can only abort transfer that has not been started
// Return true if a queued transfer is aborted, false if there is no transfer to abort
bool hcd_edpt_abort_xfer(uint8_t rhport, uint8_t dev_addr, uint8_t ep_addr) {
  dwc2_regs_t* dwc2 = DWC2_REG(rhport);
  const uint8_t ep_num = tu_edpt_number(ep_addr);
  const uint8_t ep_dir = tu_edpt_dir(ep_addr);
  const uint8_t ep_id = edpt_find_opened(dev_addr, ep_num, ep_dir);
  TU_VERIFY(ep_id < CFG_TUH_DWC2_ENDPOINT_MAX);

  // hcd_int_disable(rhport);

  // Find enabled channeled and disable it, channel will be de-allocated in the interrupt handler
  const uint8_t ch_id = channel_find_enabled(dwc2, dev_addr, ep_num, ep_dir);
  if (ch_id < 16) {
    dwc2_channel_t* channel = &dwc2->channel[ch_id];
    channel_disable(dwc2, channel);
  }

  // hcd_int_enable(rhport);

  return true;
}

// Submit a special transfer to send 8-byte Setup Packet, when complete hcd_event_xfer_complete() must be invoked
bool hcd_setup_send(uint8_t rhport, uint8_t dev_addr, const uint8_t setup_packet[8]) {
  uint8_t ep_id = edpt_find_opened(dev_addr, 0, TUSB_DIR_OUT);
  TU_ASSERT(ep_id < CFG_TUH_DWC2_ENDPOINT_MAX); // no opened endpoint
  hcd_endpoint_t* edpt = &_hcd_data.edpt[ep_id];
  edpt->next_pid = HCTSIZ_PID_SETUP;

  return hcd_edpt_xfer(rhport, dev_addr, 0, (uint8_t*)(uintptr_t) setup_packet, 8);
}

// clear stall, data toggle is also reset to DATA0
bool hcd_edpt_clear_stall(uint8_t rhport, uint8_t dev_addr, uint8_t ep_addr) {
  (void) rhport;
  const uint8_t ep_num = tu_edpt_number(ep_addr);
  const uint8_t ep_dir = tu_edpt_dir(ep_addr);
  const uint8_t ep_id = edpt_find_opened(dev_addr, ep_num, ep_dir);
  TU_VERIFY(ep_id < CFG_TUH_DWC2_ENDPOINT_MAX);
  hcd_endpoint_t* edpt = &_hcd_data.edpt[ep_id];

  edpt->next_pid = HCTSIZ_PID_DATA0;

  return true;
}

//--------------------------------------------------------------------
// HCD Event Handler
//--------------------------------------------------------------------

// retry an IN transfer, channel must be halted
static void channel_xfer_in_retry(dwc2_regs_t* dwc2, uint8_t ch_id, uint32_t hcint) {
  hcd_xfer_t* xfer = &_hcd_data.xfer[ch_id];
  hcd_endpoint_t* edpt = &_hcd_data.edpt[xfer->ep_id];
  dwc2_channel_t* channel = &dwc2->channel[ch_id];
  dwc2_channel_char_t hcchar = {.value = channel->hcchar};

  if (channel_is_periodic(hcchar.value)){
    const dwc2_channel_split_t hcsplt = {.value = channel->hcsplt};
    // retry immediately for periodic split NYET if we haven't reach max retry
    if (hcsplt.split_en && hcsplt.split_compl && (hcint & HCINT_NYET || xfer->halted_nyet)) {
      xfer->period_split_nyet_count++;
      xfer->halted_nyet = 0;
      if (xfer->period_split_nyet_count < HCD_XFER_PERIOD_SPLIT_NYET_MAX) {
        hcchar.odd_frame = 1 - (dwc2->hfnum & 1); // transfer on next frame
        channel->hcchar = hcchar.value;
        channel_send_in_token(dwc2, channel);
        return;
      } else {
        // too many NYET, de-allocate channel with below code
        xfer->period_split_nyet_count = 0;
      }
    }

    const uint32_t ucount = (hprt_speed_get(dwc2) == TUSB_SPEED_HIGH ? 1 : 8);
    if (edpt->uframe_interval == ucount) {
      // retry on next frame if bInterval is 1
      hcchar.odd_frame = 1 - (dwc2->hfnum & 1);
      channel->hcchar = hcchar.value;
      channel_send_in_token(dwc2, channel);
    } else {
      // otherwise, de-allocate channel, enable SOF set frame counter for later transfer
      const dwc2_channel_tsize_t hctsiz = {.value = channel->hctsiz};
      edpt->next_pid = hctsiz.pid; // save PID
      edpt->uframe_countdown = edpt->uframe_interval - ucount;
      dwc2->gintmsk |= GINTSTS_SOF;
      // already halted, de-allocate channel (called from DMA isr)
      channel_dealloc(dwc2, ch_id);
    }
  } else {
    // for control/bulk: retry immediately
    channel_send_in_token(dwc2, channel);
  }
}

#if CFG_TUSB_DEBUG
TU_ATTR_ALWAYS_INLINE static inline void print_hcint(uint32_t hcint) {
  const char* str[] = {
    "XFRC", "HALTED", "AHBERR", "STALL",
    "NAK", "ACK", "NYET", "XERR",
    "BBLERR", "FRMOR", "DTERR", "BNA",
    "XCSERR", "DESC_LST"
  };

  for(uint32_t i=0; i<14; i++) {
    if (hcint & TU_BIT(i)) {
      TU_LOG1("%s ", str[i]);
    }
  }
  TU_LOG1("\r\n");
}
#endif

#if CFG_TUH_DWC2_SLAVE_ENABLE
static void handle_rxflvl_irq(uint8_t rhport) {
  dwc2_regs_t* dwc2 = DWC2_REG(rhport);

  // Pop control word off FIFO
  const dwc2_grxstsp_t grxstsp = {.value= dwc2->grxstsp};
  const uint8_t ch_id = grxstsp.ep_ch_num;

  switch (grxstsp.packet_status) {
    case GRXSTS_PKTSTS_RX_DATA: {
      // In packet received, pop this entry --> ACK interrupt
      const uint16_t byte_count = grxstsp.byte_count;
      hcd_xfer_t* xfer = &_hcd_data.xfer[ch_id];
      TU_ASSERT(xfer->ep_id < CFG_TUH_DWC2_ENDPOINT_MAX,);
      hcd_endpoint_t* edpt = &_hcd_data.edpt[xfer->ep_id];

      if (byte_count) {
        dfifo_read_packet(dwc2, edpt->buffer + xfer->xferred_bytes, byte_count);
        xfer->xferred_bytes += byte_count;
        xfer->fifo_bytes = byte_count;
      }
      break;
    }

    case GRXSTS_PKTSTS_RX_COMPLETE:
      // In transfer complete: After this entry is popped from the rx FIFO, dwc2 asserts a Transfer Completed
      // interrupt --> handle_channel_irq()
      break;

    case GRXSTS_PKTSTS_HOST_DATATOGGLE_ERR:
      TU_ASSERT(0, ); // maybe try to change DToggle
      break;

    case GRXSTS_PKTSTS_HOST_CHANNEL_HALTED:
      // triggered when channel.hcchar_bm.disable is set
      // TODO handle later
      break;

    default: break; // ignore other status
  }
}

// return true if there is still pending data and need more ISR
static bool handle_txfifo_empty(dwc2_regs_t* dwc2, bool is_periodic) {
  // Use period txsts for both p/np to get request queue space available (1-bit difference, it is small enough)
  const dwc2_hptxsts_t txsts = {.value = (is_periodic ? dwc2->hptxsts : dwc2->hnptxsts)};

  const uint8_t max_channel = dwc2_channel_count(dwc2);
  for (uint8_t ch_id = 0; ch_id < max_channel; ch_id++) {
    dwc2_channel_t* channel = &dwc2->channel[ch_id];
    const dwc2_channel_char_t hcchar = {.value = channel->hcchar};
    // skip writing to FIFO if channel is expecting halted.
    if (!(channel->hcintmsk & HCINT_HALTED) && (hcchar.ep_dir == TUSB_DIR_OUT)) {
      hcd_xfer_t* xfer = &_hcd_data.xfer[ch_id];
      TU_ASSERT(xfer->ep_id < CFG_TUH_DWC2_ENDPOINT_MAX);
      hcd_endpoint_t* edpt = &_hcd_data.edpt[xfer->ep_id];
      const dwc2_channel_tsize_t hctsiz = {.value = channel->hctsiz};
      const uint16_t remain_packets = hctsiz.packet_count;
      for (uint16_t i = 0; i < remain_packets; i++) {
        const uint16_t remain_bytes = edpt->buflen - xfer->fifo_bytes;
        const uint16_t xact_bytes = tu_min16(remain_bytes, hcchar.ep_size);

        // skip if there is not enough space in FIFO and RequestQueue.
        // Packet's last word written to FIFO will trigger a request queue
        if ((xact_bytes > (txsts.fifo_available << 2)) || (txsts.req_queue_available == 0)) {
          return true;
        }

        dfifo_write_packet(dwc2, ch_id, edpt->buffer + xfer->fifo_bytes, xact_bytes);
        xfer->fifo_bytes += xact_bytes;
      }
    }
  }

  return false; // no channel has pending data
}

static bool handle_channel_in_slave(dwc2_regs_t* dwc2, uint8_t ch_id, uint32_t hcint) {
  hcd_xfer_t* xfer = &_hcd_data.xfer[ch_id];
  dwc2_channel_t* channel = &dwc2->channel[ch_id];
  hcd_endpoint_t* edpt = &_hcd_data.edpt[xfer->ep_id];
  dwc2_channel_split_t hcsplt = {.value = channel->hcsplt};
  const dwc2_channel_tsize_t hctsiz = {.value = channel->hctsiz};
  bool is_done = false;

  // if (hcsplt.split_en) {
  // if (edpt->hcchar_bm.ep_num == 1) {
  //   TU_LOG1("Frame %u, ch %u: ep %u, hcint 0x%04lX ", dwc2->hfnum_bm.num, ch_id, hcsplt.ep_num, hcint);
  //   print_hcint(hcint);
  // }

  if (hcint & HCINT_XFER_COMPLETE) {
    if (edpt->hcchar_bm.ep_num != 0) {
      edpt->next_pid = hctsiz.pid; // save pid (already toggled)
    }

    const uint16_t remain_packets = hctsiz.packet_count;
    if (hcsplt.split_en && remain_packets && xfer->fifo_bytes == edpt->hcchar_bm.ep_size) {
      // Split can only complete 1 transaction (up to 1 packet) at a time, schedule more
      hcsplt.split_compl = 0;
      channel->hcsplt = hcsplt.value;
    } else {
      xfer->result = XFER_RESULT_SUCCESS;
    }

    channel_disable(dwc2, channel);
  } else if (hcint & (HCINT_XACT_ERR | HCINT_BABBLE_ERR | HCINT_STALL)) {
    if (hcint & HCINT_STALL) {
      xfer->result = XFER_RESULT_STALLED;
    } else if (hcint & HCINT_BABBLE_ERR) {
      xfer->result = XFER_RESULT_FAILED;
    } else if (hcint & HCINT_XACT_ERR) {
      xfer->err_count++;
      channel->hcintmsk |= HCINT_ACK;
    }

    channel_disable(dwc2, channel);
  } else if (hcint & HCINT_NYET) {
    // restart complete split
    hcsplt.split_compl = 1;
    channel->hcsplt = hcsplt.value;
    xfer->halted_nyet = 1;
    channel_disable(dwc2, channel);
  } else if (hcint & HCINT_NAK) {
    // NAK received, disable channel to flush all posted request and try again
    if (hcsplt.split_en) {
      hcsplt.split_compl = 0; // restart with start-split
      channel->hcsplt = hcsplt.value;
    }

    channel_disable(dwc2, channel);
  } else if (hcint & HCINT_ACK) {
    xfer->err_count = 0;

    if (hcsplt.split_en) {
      if (!hcsplt.split_compl) {
        // start split is ACK --> do complete split
        channel->hcintmsk |= HCINT_NYET;
        hcsplt.split_compl = 1;
        channel->hcsplt = hcsplt.value;
        channel_send_in_token(dwc2, channel);
      } else {
        // do nothing for complete split with DATA, this will trigger XferComplete and handled there
      }
    } else {
      // ACK with data
      const uint16_t remain_packets = hctsiz.packet_count;
      if (remain_packets) {
        // still more packet to receive, also reset to start split
        hcsplt.split_compl = 0;
        channel->hcsplt = hcsplt.value;
        channel_send_in_token(dwc2, channel);
      }
    }
  } else if (hcint & HCINT_HALTED) {
    channel->hcintmsk &= ~HCINT_HALTED;
    if (xfer->result != XFER_RESULT_INVALID) {
      is_done = true;
    } else if (xfer->err_count == HCD_XFER_ERROR_MAX) {
      xfer->result = XFER_RESULT_FAILED;
      is_done = true;
    } else {
      // got here due to NAK or NYET
      channel_xfer_in_retry(dwc2, ch_id, hcint);
    }
  } else if (hcint & HCINT_DATATOGGLE_ERR) {
    xfer->err_count = 0;
    TU_ASSERT(false);
  }
  return is_done;
}

static bool handle_channel_out_slave(dwc2_regs_t* dwc2, uint8_t ch_id, uint32_t hcint) {
  hcd_xfer_t* xfer = &_hcd_data.xfer[ch_id];
  dwc2_channel_t* channel = &dwc2->channel[ch_id];
  hcd_endpoint_t* edpt = &_hcd_data.edpt[xfer->ep_id];
  dwc2_channel_split_t hcsplt = {.value = channel->hcsplt};
  bool is_done = false;

  if (hcint & HCINT_XFER_COMPLETE) {
    is_done = true;
    xfer->result = XFER_RESULT_SUCCESS;
    channel->hcintmsk &= ~HCINT_ACK;
  } else if (hcint & HCINT_STALL) {
    xfer->result = XFER_RESULT_STALLED;
    channel_disable(dwc2, channel);
  } else if (hcint & HCINT_NYET) {
    xfer->err_count = 0;
    if (hcsplt.split_en) {
      // retry complete split
      hcsplt.split_compl = 1;
      channel->hcsplt = hcsplt.value;
      channel->hcchar |= HCCHAR_CHENA;
    } else {
      edpt->do_ping = 1;
      channel_xfer_out_wrapup(dwc2, ch_id);
      channel_disable(dwc2, channel);
    }
  } else if (hcint & (HCINT_NAK | HCINT_XACT_ERR)) {
    // clean up transfer so far, disable and start again later
    channel_xfer_out_wrapup(dwc2, ch_id);
    channel_disable(dwc2, channel);
    if (hcint & HCINT_XACT_ERR) {
      xfer->err_count++;
      channel->hcintmsk |= HCINT_ACK;
    } else {
      // NAK disable channel to flush all posted request and try again
      edpt->do_ping = 1;
      xfer->err_count = 0;
    }
  } else if (hcint & HCINT_HALTED) {
    channel->hcintmsk &= ~HCINT_HALTED;
    if (xfer->result != XFER_RESULT_INVALID) {
      is_done = true;
    } else if (xfer->err_count == HCD_XFER_ERROR_MAX) {
      xfer->result = XFER_RESULT_FAILED;
      is_done = true;
    } else {
      // Got here due to NAK or NYET
      TU_ASSERT(channel_xfer_start(dwc2, ch_id));
    }
  } else if (hcint & HCINT_ACK) {
    xfer->err_count = 0;
    channel->hcintmsk &= ~HCINT_ACK;
<<<<<<< HEAD
    if (channel->hcsplt_bm.split_en) {
      if(!channel->hcsplt_bm.split_compl) {
        // start split is ACK --> do complete split
        channel->hcsplt_bm.split_compl = 1;
        channel->hcchar |= HCCHAR_CHENA;
      }
    } else {
      // Device is ready, resume transfer
      edpt->do_ping = 0;
      xfer->err_count = 0;
      TU_ASSERT(channel_xfer_start(dwc2, ch_id));
=======
    if (hcsplt.split_en && !hcsplt.split_compl) {
      // start split is ACK --> do complete split
      hcsplt.split_compl = 1;
      channel->hcsplt = hcsplt.value;
      channel->hcchar |= HCCHAR_CHENA;
>>>>>>> e44f556a
    }
  }

  if (is_done) {
    xfer->xferred_bytes += xfer->fifo_bytes;
    xfer->fifo_bytes = 0;
  }

  return is_done;
}
#endif

#if CFG_TUH_DWC2_DMA_ENABLE
static bool handle_channel_in_dma(dwc2_regs_t* dwc2, uint8_t ch_id, uint32_t hcint) {
  hcd_xfer_t* xfer = &_hcd_data.xfer[ch_id];
  dwc2_channel_t* channel = &dwc2->channel[ch_id];
  hcd_endpoint_t* edpt = &_hcd_data.edpt[xfer->ep_id];
  dwc2_channel_char_t hcchar = {.value = channel->hcchar};
  dwc2_channel_split_t hcsplt = {.value = channel->hcsplt};
  const dwc2_channel_tsize_t hctsiz = {.value = channel->hctsiz};

  bool is_done = false;

  // TU_LOG1("in  hcint = %02lX\r\n", hcint);

  if (hcint & HCINT_HALTED) {
    if (hcint & (HCINT_XFER_COMPLETE | HCINT_STALL | HCINT_BABBLE_ERR)) {
      const uint16_t remain_bytes = (uint16_t) hctsiz.xfer_size;
      const uint16_t remain_packets = hctsiz.packet_count;
      const uint16_t actual_len = edpt->buflen - remain_bytes;
      xfer->xferred_bytes += actual_len;

      is_done = true;

      if (hcint & HCINT_STALL) {
        xfer->result = XFER_RESULT_STALLED;
      } else if (hcint & HCINT_BABBLE_ERR) {
        xfer->result = XFER_RESULT_FAILED;
      } else if (hcsplt.split_en && remain_packets && actual_len == hcchar.ep_size) {
        // Split can only complete 1 transaction (up to 1 packet) at a time, schedule more
        is_done = false;
        edpt->buffer += actual_len;
        edpt->buflen -= actual_len;

        hcsplt.split_compl = 0;
        channel->hcsplt = hcsplt.value;
        channel_xfer_in_retry(dwc2, ch_id, hcint);
      } else {
        xfer->result = XFER_RESULT_SUCCESS;
      }

      xfer->err_count = 0;
      channel->hcintmsk &= ~HCINT_ACK;
    } else if (hcint & HCINT_XACT_ERR) {
      xfer->err_count++;
      if (xfer->err_count >=  HCD_XFER_ERROR_MAX) {
        is_done = true;
        xfer->result = XFER_RESULT_FAILED;
      } else {
        channel->hcintmsk |= HCINT_ACK | HCINT_NAK | HCINT_DATATOGGLE_ERR;
        hcsplt.split_compl = 0;
        channel->hcsplt = hcsplt.value;
        channel_xfer_in_retry(dwc2, ch_id, hcint);
      }
    } else if (hcint & HCINT_NYET) {
      // Must handle nyet before nak or ack. Could get a nyet at the same time as either of those on a BULK/CONTROL
      // OUT that started with a PING. The nyet takes precedence.
      if (hcsplt.split_en) {
        // split not yet mean hub has no data, retry complete split
        hcsplt.split_compl = 1;
        channel->hcsplt = hcsplt.value;
        channel_xfer_in_retry(dwc2, ch_id, hcint);
      }
    } else if (hcint & HCINT_ACK) {
      xfer->err_count = 0;
      channel->hcintmsk &= ~HCINT_ACK;
      if (hcsplt.split_en) {
        // start split is ACK --> do complete split
        // TODO: for ISO must use xact_pos to plan complete split based on microframe (up to 187.5 bytes/uframe)
        hcsplt.split_compl = 1;
        channel->hcsplt = hcsplt.value;
        if (channel_is_periodic(channel->hcchar)) {
          hcchar.odd_frame = 1 - (dwc2->hfnum & 1); // transfer on next frame
          channel->hcchar = hcchar.value;
        }
        channel_send_in_token(dwc2, channel);
      }
    } else if (hcint & (HCINT_NAK | HCINT_DATATOGGLE_ERR)) {
      xfer->err_count = 0;
      channel->hcintmsk &= ~(HCINT_NAK | HCINT_DATATOGGLE_ERR);
      hcsplt.split_compl = 0; // restart with start-split
      channel->hcsplt = hcsplt.value;
      channel_xfer_in_retry(dwc2, ch_id, hcint);
    } else if (hcint & HCINT_FARME_OVERRUN) {
      // retry start-split in next binterval
      channel_xfer_in_retry(dwc2, ch_id, hcint);
    }
  }

  return is_done;
}

static bool handle_channel_out_dma(dwc2_regs_t* dwc2, uint8_t ch_id, uint32_t hcint) {
  hcd_xfer_t* xfer = &_hcd_data.xfer[ch_id];
  dwc2_channel_t* channel = &dwc2->channel[ch_id];
  hcd_endpoint_t* edpt = &_hcd_data.edpt[xfer->ep_id];
  const dwc2_channel_char_t hcchar = {.value = channel->hcchar};
  dwc2_channel_split_t hcsplt = {.value = channel->hcsplt};

  bool is_done = false;

  // TU_LOG1("out hcint = %02lX\r\n", hcint);

  if (hcint & HCINT_HALTED) {
    if (hcint & (HCINT_XFER_COMPLETE | HCINT_STALL)) {
      is_done = true;
      xfer->err_count = 0;
      if (hcint & HCINT_XFER_COMPLETE) {
        xfer->result = XFER_RESULT_SUCCESS;
        xfer->xferred_bytes += edpt->buflen;
      } else {
        xfer->result = XFER_RESULT_STALLED;
        channel_xfer_out_wrapup(dwc2, ch_id);
      }
      channel->hcintmsk &= ~HCINT_ACK;
    } else if (hcint & HCINT_XACT_ERR) {
     if (hcint & (HCINT_NAK | HCINT_NYET | HCINT_ACK)) {
       xfer->err_count = 0;
       // clean up transfer so far and start again
       channel_xfer_out_wrapup(dwc2, ch_id);
       channel_xfer_start(dwc2, ch_id);
     } else {
       xfer->err_count++;
       if (xfer->err_count >= HCD_XFER_ERROR_MAX) {
         xfer->result = XFER_RESULT_FAILED;
         is_done = true;
       } else {
         // clean up transfer so far and start again
         channel_xfer_out_wrapup(dwc2, ch_id);
         channel_xfer_start(dwc2, ch_id);
       }
     }
    } else if (hcint & HCINT_NYET) {
      if (hcsplt.split_en && hcsplt.split_compl) {
        // split not yet mean hub has no data, retry complete split
        hcsplt.split_compl = 1;
        channel->hcsplt = hcsplt.value;
        channel->hcchar |= HCCHAR_CHENA;
      }
    } else if (hcint & HCINT_ACK) {
      xfer->err_count = 0;
      if (hcsplt.split_en && !hcsplt.split_compl) {
        // start split is ACK --> do complete split
        hcsplt.split_compl = 1;
        channel->hcsplt = hcsplt.value;
        channel->hcchar |= HCCHAR_CHENA;
      }
    }
  } else if (hcint & HCINT_ACK) {
    xfer->err_count = 0;
    channel->hcintmsk &= ~HCINT_ACK;
  }

  return is_done;
}
#endif

static void handle_channel_irq(uint8_t rhport, bool in_isr) {
  dwc2_regs_t* dwc2 = DWC2_REG(rhport);
  const bool is_dma = dma_host_enabled(dwc2);
  const uint8_t max_channel = dwc2_channel_count(dwc2);

  for (uint8_t ch_id = 0; ch_id < max_channel; ch_id++) {
    if (tu_bit_test(dwc2->haint, ch_id)) {
      dwc2_channel_t* channel = &dwc2->channel[ch_id];
      hcd_xfer_t* xfer = &_hcd_data.xfer[ch_id];
      TU_ASSERT(xfer->ep_id < CFG_TUH_DWC2_ENDPOINT_MAX,);
      dwc2_channel_char_t hcchar = {.value = channel->hcchar};

      const uint32_t hcint = channel->hcint;
      channel->hcint = hcint; // clear interrupt

      bool is_done = false;
      if (is_dma) {
        #if CFG_TUH_DWC2_DMA_ENABLE
        if (hcchar.ep_dir == TUSB_DIR_OUT) {
          is_done = handle_channel_out_dma(dwc2, ch_id, hcint);
        } else {
          is_done = handle_channel_in_dma(dwc2, ch_id, hcint);
          if (is_done && (channel->hcdma > xfer->xferred_bytes)) {
            // hcdma is increased by word --> need to align4
            hcd_dcache_invalidate((void*) tu_align4(channel->hcdma - xfer->xferred_bytes), xfer->xferred_bytes);
          }
        }
        #endif
      } else {
        #if CFG_TUH_DWC2_SLAVE_ENABLE
        if (hcchar.ep_dir == TUSB_DIR_OUT) {
          is_done = handle_channel_out_slave(dwc2, ch_id, hcint);
        } else {
          is_done = handle_channel_in_slave(dwc2, ch_id, hcint);
        }
        #endif
      }

      if (is_done) {
        const uint8_t ep_addr = tu_edpt_addr(hcchar.ep_num, hcchar.ep_dir);
        hcd_event_xfer_complete(hcchar.dev_addr, ep_addr, xfer->xferred_bytes, (xfer_result_t)xfer->result, in_isr);
        channel_dealloc(dwc2, ch_id);
      }
    }
  }
}

// SOF is enabled for scheduled periodic transfer
static bool handle_sof_irq(uint8_t rhport, bool in_isr) {
  (void) in_isr;
  dwc2_regs_t* dwc2 = DWC2_REG(rhport);
  dwc2->gintsts = GINTSTS_SOF; // Clear the SOF interrupt flag

  bool more_isr = false;

  // If highspeed then SOF is 125us, else 1ms
  const uint32_t ucount = (hprt_speed_get(dwc2) == TUSB_SPEED_HIGH ? 1 : 8);

  for(uint8_t ep_id = 0; ep_id < CFG_TUH_DWC2_ENDPOINT_MAX; ep_id++) {
    hcd_endpoint_t* edpt = &_hcd_data.edpt[ep_id];
    if (edpt->hcchar_bm.enable && channel_is_periodic(edpt->hcchar) && edpt->uframe_countdown > 0) {
      edpt->uframe_countdown -= tu_min32(ucount, edpt->uframe_countdown);
      if (edpt->uframe_countdown == 0) {
        if (!edpt_xfer_kickoff(dwc2, ep_id)) {
          edpt->uframe_countdown = ucount; // failed to start, try again next frame
        }
      }

      more_isr = true;
    }
  }

  return more_isr;
}

// Config HCFG FS/LS clock and HFIR for SOF interval according to link speed (value is in PHY clock unit)
static void port0_enable(dwc2_regs_t* dwc2, tusb_speed_t speed) {
  uint32_t hcfg = dwc2->hcfg & ~HCFG_FSLS_PHYCLK_SEL;

  const dwc2_gusbcfg_t gusbcfg = {.value = dwc2->gusbcfg};
  uint32_t phy_clock;

  if (gusbcfg.phy_sel) {
    phy_clock = 48; // dedicated FS is 48Mhz
    if (speed == TUSB_SPEED_LOW) {
      hcfg |= HCFG_FSLS_PHYCLK_SEL_6MHZ;
    } else {
      hcfg |= HCFG_FSLS_PHYCLK_SEL_48MHZ;
    }
  } else {
    if (gusbcfg.ulpi_utmi_sel) {
      phy_clock = 60; // ULPI 8-bit is 60Mhz
    } else {
      // UTMI+ 16-bit is 30Mhz, 8-bit is 60Mhz
      phy_clock = gusbcfg.phy_if16 ? 30 : 60;

      // Enable UTMI+ low power mode 48Mhz external clock if not highspeed
      if (speed == TUSB_SPEED_HIGH) {
        dwc2->gusbcfg &= ~GUSBCFG_PHYLPCS;
      } else {
        dwc2->gusbcfg |= GUSBCFG_PHYLPCS;
        // may need to reset port
      }
    }
    hcfg |= HCFG_FSLS_PHYCLK_SEL_30_60MHZ;
  }

  dwc2->hcfg = hcfg;

  uint32_t hfir = dwc2->hfir & ~HFIR_FRIVL_Msk;
  if (speed == TUSB_SPEED_HIGH) {
    hfir |= 125*phy_clock - 1; // The "- 1" is the correct value. The Synopsys databook was corrected in 3.30a
  } else {
    hfir |= 1000*phy_clock - 1;
  }

  dwc2->hfir = hfir;
}

/* Handle Host Port interrupt, possible source are:
   - Connection Detection
   - Enable Change
   - Over Current Change
*/
static void handle_hprt_irq(uint8_t rhport, bool in_isr) {
  dwc2_regs_t* dwc2 = DWC2_REG(rhport);
  const dwc2_hprt_t hprt_bm = {.value = dwc2->hprt};
  uint32_t hprt = hprt_bm.value & ~HPRT_W1_MASK;

  if (hprt_bm.conn_detected) {
    // Port Connect Detect
    hprt |= HPRT_CONN_DETECT;

    if (hprt_bm.conn_status) {
      hcd_event_device_attach(rhport, in_isr);
    }
  }

  if (hprt_bm.enable_change) {
    // Port enable change
    hprt |= HPRT_ENABLE_CHANGE;

    if (hprt_bm.enable) {
      // Port enable
      const tusb_speed_t speed = hprt_speed_get(dwc2);
      port0_enable(dwc2, speed);
    } else {
      // TU_ASSERT(false, );
    }
  }

  dwc2->hprt = hprt; // clear interrupt
}

/* Interrupt Hierarchy
               HCINTn       HPRT
                 |           |
               HAINT.CHn     |
                 |           |
    GINTSTS :  HCInt     | PrtInt | NPTxFEmp | PTxFEmpp | RXFLVL | SOF
*/
void hcd_int_handler(uint8_t rhport, bool in_isr) {
  dwc2_regs_t* dwc2 = DWC2_REG(rhport);
  const uint32_t gintmsk = dwc2->gintmsk;
  const uint32_t gintsts = dwc2->gintsts & gintmsk;

  // TU_LOG1_HEX(gintsts);

  if (gintsts & GINTSTS_CONIDSTSCHNG) {
    // Connector ID status change
    dwc2->gintsts = GINTSTS_CONIDSTSCHNG;

    //if (dwc2->gotgctl)
    // dwc2->hprt = HPRT_POWER; // power on port to turn on VBUS
    //dwc2->gintmsk |= GINTMSK_PRTIM;
    // TODO wait for SRP if OTG
  }

  if (gintsts & GINTSTS_SOF) {
    const bool more_sof = handle_sof_irq(rhport, in_isr);
    if (!more_sof) {
      dwc2->gintmsk &= ~GINTSTS_SOF;
    }
  }

  if (gintsts & GINTSTS_HPRTINT) {
    // Host port interrupt: source is cleared in HPRT register
    // TU_LOG1_HEX(dwc2->hprt);
    handle_hprt_irq(rhport, in_isr);
  }

  if (gintsts & GINTSTS_HCINT) {
    // Host Channel interrupt: source is cleared in HCINT register
    // must be handled after TX FIFO empty
    handle_channel_irq(rhport, in_isr);
  }

  if (gintsts & GINTSTS_DISCINT) {
    // Device disconnected
    dwc2->gintsts = GINTSTS_DISCINT;
    if (!(dwc2->hprt & HPRT_CONN_STATUS)) {
      hcd_event_device_remove(rhport, in_isr);
    }
  }

#if CFG_TUH_DWC2_SLAVE_ENABLE
  // RxFIFO non-empty interrupt handling
  if (gintsts & GINTSTS_RXFLVL) {
    // RXFLVL bit is read-only
    dwc2->gintmsk &= ~GINTSTS_RXFLVL; // disable RXFLVL interrupt while reading

    do {
      handle_rxflvl_irq(rhport); // read all packets
    } while(dwc2->gintsts & GINTSTS_RXFLVL);

    dwc2->gintmsk |= GINTSTS_RXFLVL;
  }

  if (gintsts & GINTSTS_NPTX_FIFO_EMPTY) {
    // NPTX FIFO empty interrupt, this is read-only and cleared by hardware when FIFO is written
    const bool more_nptxfe = handle_txfifo_empty(dwc2, false);
    if (!more_nptxfe) {
      // no more pending packet, disable interrupt
      dwc2->gintmsk &= ~GINTSTS_NPTX_FIFO_EMPTY;
    }
  }

  if (gintsts & GINTSTS_PTX_FIFO_EMPTY) {
    // PTX FIFO empty interrupt, this is read-only and cleared by hardware when FIFO is written
    const bool more_ptxfe = handle_txfifo_empty(dwc2, true);
    if (!more_ptxfe) {
      // no more pending packet, disable interrupt
      dwc2->gintmsk &= ~GINTSTS_PTX_FIFO_EMPTY;
    }
  }
#endif
}

#endif<|MERGE_RESOLUTION|>--- conflicted
+++ resolved
@@ -603,7 +603,7 @@
       hcintmsk |= HCINT_BABBLE_ERR | HCINT_DATATOGGLE_ERR | HCINT_ACK;
     } else {
       hcintmsk |= HCINT_NYET;
-      if (edpt->hcsplt_bm.split_en || hctsiz & HCTSIZ_DOPING) {
+      if (edpt->hcsplt_bm.split_en || hctsiz.do_ping) {
         hcintmsk |= HCINT_ACK;
       }
     }
@@ -1000,11 +1000,11 @@
   } else if (hcint & HCINT_ACK) {
     xfer->err_count = 0;
     channel->hcintmsk &= ~HCINT_ACK;
-<<<<<<< HEAD
-    if (channel->hcsplt_bm.split_en) {
-      if(!channel->hcsplt_bm.split_compl) {
+    if (hcsplt.split_en) {
+      if (!hcsplt.split_compl) {
         // start split is ACK --> do complete split
-        channel->hcsplt_bm.split_compl = 1;
+        hcsplt.split_compl = 1;
+        channel->hcsplt = hcsplt.value;
         channel->hcchar |= HCCHAR_CHENA;
       }
     } else {
@@ -1012,13 +1012,6 @@
       edpt->do_ping = 0;
       xfer->err_count = 0;
       TU_ASSERT(channel_xfer_start(dwc2, ch_id));
-=======
-    if (hcsplt.split_en && !hcsplt.split_compl) {
-      // start split is ACK --> do complete split
-      hcsplt.split_compl = 1;
-      channel->hcsplt = hcsplt.value;
-      channel->hcchar |= HCCHAR_CHENA;
->>>>>>> e44f556a
     }
   }
 
