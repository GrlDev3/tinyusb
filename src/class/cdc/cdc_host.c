/*
 * The MIT License (MIT)
 *
 * Copyright (c) 2019 Ha Thach (tinyusb.org)
 *
 * Permission is hereby granted, free of charge, to any person obtaining a copy
 * of this software and associated documentation files (the "Software"), to deal
 * in the Software without restriction, including without limitation the rights
 * to use, copy, modify, merge, publish, distribute, sublicense, and/or sell
 * copies of the Software, and to permit persons to whom the Software is
 * furnished to do so, subject to the following conditions:
 *
 * The above copyright notice and this permission notice shall be included in
 * all copies or substantial portions of the Software.
 *
 * THE SOFTWARE IS PROVIDED "AS IS", WITHOUT WARRANTY OF ANY KIND, EXPRESS OR
 * IMPLIED, INCLUDING BUT NOT LIMITED TO THE WARRANTIES OF MERCHANTABILITY,
 * FITNESS FOR A PARTICULAR PURPOSE AND NONINFRINGEMENT. IN NO EVENT SHALL THE
 * AUTHORS OR COPYRIGHT HOLDERS BE LIABLE FOR ANY CLAIM, DAMAGES OR OTHER
 * LIABILITY, WHETHER IN AN ACTION OF CONTRACT, TORT OR OTHERWISE, ARISING FROM,
 * OUT OF OR IN CONNECTION WITH THE SOFTWARE OR THE USE OR OTHER DEALINGS IN
 * THE SOFTWARE.
 *
 * This file is part of the TinyUSB stack.
 *
 * Contribution
 * - Heiko Kuester: add support of CH34x & PL2303, improve support of FTDI & CP210x
 */

#include "tusb_option.h"

#if (CFG_TUH_ENABLED && CFG_TUH_CDC)

#include "host/usbh.h"
#include "host/usbh_pvt.h"

#include "cdc_host.h"
#include "serial/ftdi_sio.h"
#include "serial/cp210x.h"
#include "serial/ch34x.h"
#include "serial/pl2303.h"

// Level where CFG_TUSB_DEBUG must be at least for this driver is logged
#ifndef CFG_TUH_CDC_LOG_LEVEL
  #define CFG_TUH_CDC_LOG_LEVEL   CFG_TUH_LOG_LEVEL
#endif

#define TU_LOG_DRV(...)                        TU_LOG(CFG_TUH_CDC_LOG_LEVEL, __VA_ARGS__)
#define TU_LOG_CDC(TXT,DADDR,ITF_NUM,NAME,...) TU_LOG_DRV("[:%u:%u] CDCh %s " TXT "\r\n", \
                                                          DADDR, ITF_NUM, NAME, ##__VA_ARGS__)
#define TU_LOG_P_CDC(TXT,...)                  TU_LOG_CDC(TXT, p_cdc->daddr, p_cdc->bInterfaceNumber, \
                                                          serial_drivers[p_cdc->serial_drid].name, ##__VA_ARGS__)
#define TU_LOG_P_CDC_BOOL(TXT,VAL)             TU_LOG_P_CDC(TXT " " #VAL " = %d", VAL)

// assert and set config complete
#define TU_ASSERT_COMPLETE_DEFINE(_cond, _itf_offset)                                                \
  do {                                                                                               \
    if (!(_cond)) { _MESS_FAILED(); TU_BREAKPOINT(); set_config_complete(idx, _itf_offset, false); } \
  } while(0)

#define TU_ASSERT_COMPLETE_1ARGS(_cond)               TU_ASSERT_COMPLETE_DEFINE(_cond, 0)
#define TU_ASSERT_COMPLETE_2ARGS(_cond, _itf_offset)  TU_ASSERT_COMPLETE_DEFINE(_cond, _itf_offset)

#define TU_ASSERT_COMPLETE(...) _GET_3RD_ARG(__VA_ARGS__, TU_ASSERT_COMPLETE_2ARGS, TU_ASSERT_COMPLETE_1ARGS, _dummy)(__VA_ARGS__)

// handle line control defines
#if defined(CFG_TUH_CDC_LINE_CONTROL_ON_ENUM) && \
    (defined(CFG_TUH_CDC_DTR_CONTROL_ON_ENUM) || defined(CFG_TUH_CDC_RTS_CONTROL_ON_ENUM))
  TU_VERIFY_STATIC(false, "Contradictory line control defines");
#endif

#ifdef CFG_TUH_CDC_LINE_CONTROL_ON_ENUM
  #define LINE_CONTROL_ON_ENUM CFG_TUH_CDC_LINE_CONTROL_ON_ENUM
#elif defined(CFG_TUH_CDC_DTR_CONTROL_ON_ENUM) || defined(CFG_TUH_CDC_RTS_CONTROL_ON_ENUM)
  #ifndef CFG_TUH_CDC_DTR_CONTROL_ON_ENUM
    #define CFG_TUH_CDC_DTR_CONTROL_ON_ENUM 0
  #endif
  #ifndef CFG_TUH_CDC_RTS_CONTROL_ON_ENUM
    #define CFG_TUH_CDC_RTS_CONTROL_ON_ENUM 0
  #endif
  #define LINE_CONTROL_ON_ENUM ( ( CFG_TUH_CDC_DTR_CONTROL_ON_ENUM ? CDC_CONTROL_LINE_STATE_DTR : 0 ) | \
                                 ( CFG_TUH_CDC_RTS_CONTROL_ON_ENUM ? CDC_CONTROL_LINE_STATE_RTS : 0 ) )
#endif

//--------------------------------------------------------------------+
// Host CDC Interface
//--------------------------------------------------------------------+

typedef struct {
  uint8_t daddr;
  uint8_t bInterfaceNumber;
  uint8_t bInterfaceSubClass;
  uint8_t bInterfaceProtocol;

  uint8_t ep_notif;
  uint8_t serial_drid; // Serial Driver ID
  bool mounted;        // Enumeration is complete
  cdc_acm_capability_t acm_capability;

  TU_ATTR_ALIGNED(4) cdc_line_coding_t line_coding; // Baudrate, stop bits, parity, data width
  TU_ATTR_ALIGNED(4) cdc_line_coding_t requested_line_coding;
  // 1 byte padding

  cdc_line_control_state_t line_state;
  cdc_line_control_state_t requested_line_state;

  tuh_xfer_cb_t user_control_cb;
  #if CFG_TUH_CDC_FTDI || CFG_TUH_CDC_CP210X || CFG_TUH_CDC_CH34X
    tuh_xfer_cb_t requested_complete_cb;
  #endif

  #if CFG_TUH_CDC_FTDI
    ftdi_private_t ftdi;
  #endif

  #if CFG_TUH_CDC_PL2303
    pl2303_private_t pl2303;
  #endif

  struct {
    tu_edpt_stream_t tx;
    tu_edpt_stream_t rx;

    uint8_t tx_ff_buf[CFG_TUH_CDC_TX_BUFSIZE];
    uint8_t rx_ff_buf[CFG_TUH_CDC_TX_BUFSIZE];
  } stream;
} cdch_interface_t;

typedef struct {
  TUH_EPBUF_DEF(tx, CFG_TUH_CDC_TX_EPSIZE);
  TUH_EPBUF_DEF(rx, CFG_TUH_CDC_TX_EPSIZE);
} cdch_epbuf_t;

static cdch_interface_t cdch_data[CFG_TUH_CDC];
CFG_TUH_MEM_SECTION static cdch_epbuf_t cdch_epbuf[CFG_TUH_CDC];

#if CFG_TUH_CDC_FTDI || CFG_TUH_CDC_PL2303
  static tusb_desc_device_t desc_dev[CFG_TUH_ENUMERATION_BUFSIZE];
#endif

//--------------------------------------------------------------------+
// Serial Driver
//--------------------------------------------------------------------+

//------------- ACM prototypes -------------//
static bool acm_open(uint8_t daddr, tusb_desc_interface_t const * itf_desc, uint16_t max_len);
static void acm_process_config(tuh_xfer_t * xfer);

static bool acm_set_baudrate(cdch_interface_t * p_cdc, tuh_xfer_cb_t complete_cb, uintptr_t user_data);
static bool acm_set_data_format(cdch_interface_t * p_cdc, tuh_xfer_cb_t complete_cb, uintptr_t user_data);
static bool acm_set_line_coding(cdch_interface_t * p_cdc, tuh_xfer_cb_t complete_cb, uintptr_t user_data);
static bool acm_set_control_line_state(cdch_interface_t * p_cdc, tuh_xfer_cb_t complete_cb, uintptr_t user_data);

//------------- FTDI prototypes -------------//
#if CFG_TUH_CDC_FTDI
static uint16_t const ftdi_vid_pid_list[][2] = {CFG_TUH_CDC_FTDI_VID_PID_LIST};
#if CFG_TUSB_DEBUG && CFG_TUSB_DEBUG >= CFG_TUH_CDC_LOG_LEVEL
  static uint8_t const * ftdi_chip_name[] = { FTDI_CHIP_NAMES };
#endif

static bool ftdi_open(uint8_t daddr, const tusb_desc_interface_t * itf_desc, uint16_t max_len);
static void ftdi_process_config(tuh_xfer_t * xfer);

static bool ftdi_set_baudrate(cdch_interface_t * p_cdc, tuh_xfer_cb_t complete_cb, uintptr_t user_data);
static bool ftdi_set_data_format(cdch_interface_t * p_cdc, tuh_xfer_cb_t complete_cb, uintptr_t user_data);
static bool ftdi_set_line_coding(cdch_interface_t * p_cdc, tuh_xfer_cb_t complete_cb, uintptr_t user_data);
static bool ftdi_set_modem_ctrl(cdch_interface_t * p_cdc, tuh_xfer_cb_t complete_cb, uintptr_t user_data);
#endif

//------------- CP210X prototypes -------------//
#if CFG_TUH_CDC_CP210X
static uint16_t const cp210x_vid_pid_list[][2] = {CFG_TUH_CDC_CP210X_VID_PID_LIST};

static bool cp210x_open(uint8_t daddr, tusb_desc_interface_t const * itf_desc, uint16_t max_len);
static void cp210x_process_config(tuh_xfer_t * xfer);

static bool cp210x_set_baudrate(cdch_interface_t * p_cdc, tuh_xfer_cb_t complete_cb, uintptr_t user_data);
static bool cp210x_set_data_format(cdch_interface_t * p_cdc, tuh_xfer_cb_t complete_cb, uintptr_t user_data);
static bool cp210x_set_line_coding(cdch_interface_t * p_cdc, tuh_xfer_cb_t complete_cb, uintptr_t user_data);
static bool cp210x_set_modem_ctrl(cdch_interface_t * p_cdc, tuh_xfer_cb_t complete_cb, uintptr_t user_data);
#endif

//------------- CH34x prototypes -------------//
#if CFG_TUH_CDC_CH34X
static uint16_t const ch34x_vid_pid_list[][2] = {CFG_TUH_CDC_CH34X_VID_PID_LIST};

static bool ch34x_open(uint8_t daddr, tusb_desc_interface_t const * itf_desc, uint16_t max_len);
static void ch34x_process_config(tuh_xfer_t * xfer);

static bool ch34x_set_baudrate(cdch_interface_t * p_cdc, tuh_xfer_cb_t complete_cb, uintptr_t user_data);
static bool ch34x_set_data_format(cdch_interface_t * p_cdc, tuh_xfer_cb_t complete_cb, uintptr_t user_data);
static bool ch34x_set_line_coding(cdch_interface_t * p_cdc, tuh_xfer_cb_t complete_cb, uintptr_t user_data);
static bool ch34x_set_modem_ctrl(cdch_interface_t * p_cdc, tuh_xfer_cb_t complete_cb, uintptr_t user_data);
#endif

//------------- PL2303 prototypes -------------//
#if CFG_TUH_CDC_PL2303
static uint16_t const pl2303_vid_pid_list[][2] = {CFG_TUH_CDC_PL2303_VID_PID_LIST};
static const struct pl2303_type_data pl2303_type_data[TYPE_COUNT] = {PL2303_TYPE_DATA};

CFG_TUH_MEM_SECTION CFG_TUH_MEM_ALIGN

static bool pl2303_open(uint8_t daddr, tusb_desc_interface_t const * itf_desc, uint16_t max_len);
static void pl2303_process_config(tuh_xfer_t * xfer);

static bool pl2303_set_baudrate(cdch_interface_t * p_cdc, tuh_xfer_cb_t complete_cb, uintptr_t user_data);
static bool pl2303_set_data_format(cdch_interface_t * p_cdc, tuh_xfer_cb_t complete_cb, uintptr_t user_data);
static bool pl2303_set_line_coding(cdch_interface_t * p_cdc, tuh_xfer_cb_t complete_cb, uintptr_t user_data);
static bool pl2303_set_modem_ctrl(cdch_interface_t * p_cdc, tuh_xfer_cb_t complete_cb, uintptr_t user_data);
#endif

//------------- Common -------------//
enum {
  SERIAL_DRIVER_ACM = 0,

#if CFG_TUH_CDC_FTDI
  SERIAL_DRIVER_FTDI,
#endif

#if CFG_TUH_CDC_CP210X
  SERIAL_DRIVER_CP210X,
#endif

#if CFG_TUH_CDC_CH34X
  SERIAL_DRIVER_CH34X,
#endif

#if CFG_TUH_CDC_PL2303
  SERIAL_DRIVER_PL2303,
#endif

  SERIAL_DRIVER_COUNT
};

typedef struct {
  uint16_t const (*vid_pid_list)[2];
  uint16_t const vid_pid_count;
  bool (*const open)(uint8_t daddr, const tusb_desc_interface_t * itf_desc, uint16_t max_len);
  void (*const process_set_config)(tuh_xfer_t * xfer);
  bool (*const set_control_line_state)(cdch_interface_t * p_cdc, tuh_xfer_cb_t complete_cb, uintptr_t user_data);
  bool (*const set_baudrate)(cdch_interface_t * p_cdc, tuh_xfer_cb_t complete_cb, uintptr_t user_data);
  bool (*const set_data_format)(cdch_interface_t * p_cdc, tuh_xfer_cb_t complete_cb, uintptr_t user_data);
  bool (*const set_line_coding)(cdch_interface_t * p_cdc, tuh_xfer_cb_t complete_cb, uintptr_t user_data);
  #if CFG_TUSB_DEBUG && CFG_TUSB_DEBUG >= CFG_TUH_CDC_LOG_LEVEL
    uint8_t const * name;
  #endif
} cdch_serial_driver_t;

// Note driver list must be in the same order as SERIAL_DRIVER enum
static const cdch_serial_driver_t serial_drivers[] = {
  {
      .vid_pid_list           = NULL,
      .vid_pid_count          = 0,
      .open                   = acm_open,
      .process_set_config     = acm_process_config,
      .set_control_line_state = acm_set_control_line_state,
      .set_baudrate           = acm_set_baudrate,
      .set_data_format        = acm_set_data_format,
      .set_line_coding        = acm_set_line_coding,
    #if CFG_TUSB_DEBUG && CFG_TUSB_DEBUG >= CFG_TUH_CDC_LOG_LEVEL
      .name                   = (uint8_t const *) "ACM"
    #endif
  },

  #if CFG_TUH_CDC_FTDI
  {
      .vid_pid_list           = ftdi_vid_pid_list,
      .vid_pid_count          = TU_ARRAY_SIZE(ftdi_vid_pid_list),
      .open                   = ftdi_open,
      .process_set_config     = ftdi_process_config,
      .set_control_line_state = ftdi_set_modem_ctrl,
      .set_baudrate           = ftdi_set_baudrate,
      .set_data_format        = ftdi_set_data_format,
      .set_line_coding        = ftdi_set_line_coding,
    #if CFG_TUSB_DEBUG && CFG_TUSB_DEBUG >= CFG_TUH_CDC_LOG_LEVEL
      .name                   = (uint8_t const *) "FTDI"
    #endif
  },
  #endif

  #if CFG_TUH_CDC_CP210X
  {
      .vid_pid_list           = cp210x_vid_pid_list,
      .vid_pid_count          = TU_ARRAY_SIZE(cp210x_vid_pid_list),
      .open                   = cp210x_open,
      .process_set_config     = cp210x_process_config,
      .set_control_line_state = cp210x_set_modem_ctrl,
      .set_baudrate           = cp210x_set_baudrate,
      .set_data_format        = cp210x_set_data_format,
      .set_line_coding        = cp210x_set_line_coding,
    #if CFG_TUSB_DEBUG && CFG_TUSB_DEBUG >= CFG_TUH_CDC_LOG_LEVEL
      .name                   = (uint8_t const *) "CP210x"
    #endif
  },
  #endif

  #if CFG_TUH_CDC_CH34X
  {
      .vid_pid_list           = ch34x_vid_pid_list,
      .vid_pid_count          = TU_ARRAY_SIZE(ch34x_vid_pid_list),
      .open                   = ch34x_open,
      .process_set_config     = ch34x_process_config,
      .set_control_line_state = ch34x_set_modem_ctrl,
      .set_baudrate           = ch34x_set_baudrate,
      .set_data_format        = ch34x_set_data_format,
      .set_line_coding        = ch34x_set_line_coding,
    #if CFG_TUSB_DEBUG && CFG_TUSB_DEBUG >= CFG_TUH_CDC_LOG_LEVEL
      .name                   = (uint8_t const *) "CH34x"
    #endif
  },
  #endif

  #if CFG_TUH_CDC_PL2303
  {
      .vid_pid_list           = pl2303_vid_pid_list,
      .vid_pid_count          = TU_ARRAY_SIZE(pl2303_vid_pid_list),
      .open                   = pl2303_open,
      .process_set_config     = pl2303_process_config,
      .set_control_line_state = pl2303_set_modem_ctrl,
      .set_baudrate           = pl2303_set_baudrate,
      .set_data_format        = pl2303_set_data_format,
      .set_line_coding        = pl2303_set_line_coding,
    #if CFG_TUSB_DEBUG && CFG_TUSB_DEBUG >= CFG_TUH_CDC_LOG_LEVEL
      .name                   = (uint8_t const *) "PL2303"
    #endif
  }
  #endif
};

TU_VERIFY_STATIC(TU_ARRAY_SIZE(serial_drivers) == SERIAL_DRIVER_COUNT, "Serial driver count mismatch");

//--------------------------------------------------------------------+
// INTERNAL OBJECT & FUNCTION DECLARATION
//--------------------------------------------------------------------+

static inline cdch_interface_t * get_itf(uint8_t idx) {
  TU_ASSERT(idx < CFG_TUH_CDC, NULL);
  cdch_interface_t * p_cdc = &cdch_data[idx];

  return (p_cdc->daddr != 0) ? p_cdc : NULL;
}

static inline uint8_t get_idx_by_ep_addr(uint8_t daddr, uint8_t ep_addr) {
  for(uint8_t i=0; i<CFG_TUH_CDC; i++) {
    cdch_interface_t * p_cdc = &cdch_data[i];
    if ((p_cdc->daddr == daddr) &&
         (ep_addr == p_cdc->ep_notif || ep_addr == p_cdc->stream.rx.ep_addr || ep_addr == p_cdc->stream.tx.ep_addr)) {
      return i;
    }
  }

  return TUSB_INDEX_INVALID_8;
}

static cdch_interface_t * make_new_itf(uint8_t daddr, tusb_desc_interface_t const * itf_desc) {
  for(uint8_t i=0; i<CFG_TUH_CDC; i++) {
    if (cdch_data[i].daddr == 0) {
      cdch_interface_t * p_cdc = &cdch_data[i];
      p_cdc->daddr              = daddr;
      p_cdc->bInterfaceNumber   = itf_desc->bInterfaceNumber;
      p_cdc->bInterfaceSubClass = itf_desc->bInterfaceSubClass;
      p_cdc->bInterfaceProtocol = itf_desc->bInterfaceProtocol;
      p_cdc->line_coding        = (cdc_line_coding_t) { 0, 0, 0, 0 };
      p_cdc->line_state.all     = 0;
      return p_cdc;
    }
  }

  return NULL;
}

static bool open_ep_stream_pair(cdch_interface_t * p_cdc , tusb_desc_endpoint_t const *desc_ep);

//--------------------------------------------------------------------+
// APPLICATION API
//--------------------------------------------------------------------+

uint8_t tuh_cdc_itf_get_index(uint8_t daddr, uint8_t itf_num) {
  for (uint8_t i = 0; i < CFG_TUH_CDC; i++) {
    const cdch_interface_t * p_cdc = &cdch_data[i];
    if (p_cdc->daddr == daddr && p_cdc->bInterfaceNumber == itf_num) return i;
  }

  return TUSB_INDEX_INVALID_8;
}

bool tuh_cdc_itf_get_info(uint8_t idx, tuh_itf_info_t * info) {
  cdch_interface_t * p_cdc = get_itf(idx);
  TU_VERIFY(p_cdc && info);

  info->daddr = p_cdc->daddr;

  // re-construct descriptor
  tusb_desc_interface_t * desc = &info->desc;
  desc->bLength            = sizeof(tusb_desc_interface_t);
  desc->bDescriptorType    = TUSB_DESC_INTERFACE;

  desc->bInterfaceNumber   = p_cdc->bInterfaceNumber;
  desc->bAlternateSetting  = 0;
  desc->bNumEndpoints      = 2u + (p_cdc->ep_notif ? 1u : 0u);
  desc->bInterfaceClass    = TUSB_CLASS_CDC;
  desc->bInterfaceSubClass = p_cdc->bInterfaceSubClass;
  desc->bInterfaceProtocol = p_cdc->bInterfaceProtocol;
  desc->iInterface         = 0; // not used yet

  return true;
}

bool tuh_cdc_mounted(uint8_t idx) {
  cdch_interface_t * p_cdc = get_itf(idx);
  TU_VERIFY(p_cdc);
  return p_cdc->mounted;
}

bool tuh_cdc_get_dtr(uint8_t idx) {
  cdch_interface_t * p_cdc = get_itf(idx);
  TU_VERIFY(p_cdc);

  bool ret = p_cdc->line_state.dtr;
//  TU_LOG_P_CDC_BOOL("get DTR", ret);

  return ret;
}

bool tuh_cdc_get_rts(uint8_t idx) {
  cdch_interface_t * p_cdc = get_itf(idx);
  TU_VERIFY(p_cdc);

  bool ret = p_cdc->line_state.rts;
//  TU_LOG_P_CDC_BOOL("get RTS", ret);

  return ret;
}

bool tuh_cdc_get_local_line_coding(uint8_t idx, cdc_line_coding_t * line_coding) {
  cdch_interface_t * p_cdc = get_itf(idx);
  TU_VERIFY(p_cdc);

  *line_coding = p_cdc->line_coding;
  TU_LOG_P_CDC("get line coding %lu %u%c%s",
               p_cdc->line_coding.bit_rate, p_cdc->line_coding.data_bits,
               CDC_LINE_CODING_PARITY_CHAR(p_cdc->line_coding.parity),
               CDC_LINE_CODING_STOP_BITS_TEXT(line_coding->stop_bits));

  return true;
}

//--------------------------------------------------------------------+
// Write
//--------------------------------------------------------------------+

uint32_t tuh_cdc_write(uint8_t idx, void const * buffer, uint32_t bufsize) {
  cdch_interface_t * p_cdc = get_itf(idx);
  TU_VERIFY(p_cdc);

  return tu_edpt_stream_write(p_cdc->daddr, &p_cdc->stream.tx, buffer, bufsize);
}

uint32_t tuh_cdc_write_flush(uint8_t idx) {
  cdch_interface_t * p_cdc = get_itf(idx);
  TU_VERIFY(p_cdc);

  return tu_edpt_stream_write_xfer(p_cdc->daddr, &p_cdc->stream.tx);
}

bool tuh_cdc_write_clear(uint8_t idx) {
  cdch_interface_t * p_cdc = get_itf(idx);
  TU_VERIFY(p_cdc);

  return tu_edpt_stream_clear(&p_cdc->stream.tx);
}

uint32_t tuh_cdc_write_available(uint8_t idx) {
  cdch_interface_t * p_cdc = get_itf(idx);
  TU_VERIFY(p_cdc);

  return tu_edpt_stream_write_available(p_cdc->daddr, &p_cdc->stream.tx);
}

//--------------------------------------------------------------------+
// Read
//--------------------------------------------------------------------+

uint32_t tuh_cdc_read (uint8_t idx, void * buffer, uint32_t bufsize) {
  cdch_interface_t * p_cdc = get_itf(idx);
  TU_VERIFY(p_cdc);

  return tu_edpt_stream_read(p_cdc->daddr, &p_cdc->stream.rx, buffer, bufsize);
}

uint32_t tuh_cdc_read_available(uint8_t idx) {
  cdch_interface_t * p_cdc = get_itf(idx);
  TU_VERIFY(p_cdc);

  return tu_edpt_stream_read_available(&p_cdc->stream.rx);
}

bool tuh_cdc_peek(uint8_t idx, uint8_t * ch) {
  cdch_interface_t * p_cdc = get_itf(idx);
  TU_VERIFY(p_cdc);

  return tu_edpt_stream_peek(&p_cdc->stream.rx, ch);
}

bool tuh_cdc_read_clear (uint8_t idx) {
  cdch_interface_t * p_cdc = get_itf(idx);
  TU_VERIFY(p_cdc);

  bool ret = tu_edpt_stream_clear(&p_cdc->stream.rx);
<<<<<<< HEAD
  tu_edpt_stream_read_xfer(&p_cdc->stream.rx);

=======
  tu_edpt_stream_read_xfer(p_cdc->daddr, &p_cdc->stream.rx);
>>>>>>> e95973d3
  return ret;
}

//--------------------------------------------------------------------+
// Control Endpoint API
//--------------------------------------------------------------------+

// set line coding using sequence with 2 stages: set baudrate (stage1) + set data format (stage2)
static bool set_line_coding_sequence(
    cdch_interface_t * p_cdc,
    // control request function to set baudrate
    bool (*set_baudrate_request)(cdch_interface_t * p_cdc, tuh_xfer_cb_t complete_cb, uintptr_t user_data),
    // control request function to set data format
    bool (*set_data_format_request)(cdch_interface_t * p_cdc, tuh_xfer_cb_t complete_cb, uintptr_t user_data),
    // function to be called after stage 1 completed
    void (*set_line_coding_stage1_complete)(tuh_xfer_t * xfer),
    // control complete function to be called after request
    void (*internal_control_complete)(tuh_xfer_t * xfer),
    tuh_xfer_cb_t complete_cb, uintptr_t user_data) {
  if (complete_cb) {
    // non-blocking
    // stage 1 set baudrate
    p_cdc->requested_complete_cb = complete_cb; // store complete_cb to be used in set_line_coding_stage1_complete()
    p_cdc->user_control_cb = set_line_coding_stage1_complete;
    return set_baudrate_request(p_cdc, internal_control_complete, user_data);
  } else {
    // blocking sequence
    // stage 1 set baudrate
    xfer_result_t result = XFER_RESULT_INVALID; // use local result, because user_data ptr may be NULL
    bool ret = set_baudrate_request(p_cdc, NULL, (uintptr_t) &result);

    if (user_data) {
      *((xfer_result_t *) user_data) = result;
    }

    TU_ASSERT(ret);
    TU_VERIFY(result == XFER_RESULT_SUCCESS);

    // overtake baudrate after successful request
    p_cdc->line_coding.bit_rate = p_cdc->requested_line_coding.bit_rate;

    // stage 2 set data format
    result = XFER_RESULT_INVALID;
    ret = set_data_format_request(p_cdc, NULL, (uintptr_t) &result);

    if (user_data) {
      *((xfer_result_t *) user_data) = result;
    }

    TU_ASSERT(ret);
    return (result == XFER_RESULT_SUCCESS);
    // the overtaking of remaining requested_line_coding will be done in tuh_cdc_set_line_coding()
  }
}

static void set_line_coding_stage1_complete(
    tuh_xfer_t * xfer, uint8_t const itf_num,
    // control request function to set data format
    bool (*set_data_format_request)(cdch_interface_t * p_cdc, tuh_xfer_cb_t complete_cb, uintptr_t user_data),
    // control complete function to be called after request
    void (*internal_control_complete)(tuh_xfer_t * xfer)) {
  uint8_t const idx = tuh_cdc_itf_get_index(xfer->daddr, itf_num);
  cdch_interface_t * p_cdc = get_itf(idx);
  TU_ASSERT(p_cdc,);

  if (xfer->result == XFER_RESULT_SUCCESS) {
    // stage 1 success, continue with stage 2
    p_cdc->user_control_cb = p_cdc->requested_complete_cb;
    set_data_format_request(p_cdc, internal_control_complete, xfer->user_data);
  } else {
    // stage 1 failed, notify user
    xfer->complete_cb = p_cdc->requested_complete_cb;
    if (xfer->complete_cb) {
      xfer->complete_cb(xfer);
    }
  }
}

// call of (non-)blocking set-functions (to set line state, baudrate, ...)
static bool set_function_call (
    cdch_interface_t * p_cdc,
    bool (*set_function)(cdch_interface_t * p_cdc, tuh_xfer_cb_t complete_cb, uintptr_t user_data),
    tuh_xfer_cb_t complete_cb, uintptr_t user_data) {
  if (complete_cb) {
    // non-blocking with call back
    return set_function(p_cdc, complete_cb, user_data);
  } else {
    // blocking
    xfer_result_t result = XFER_RESULT_INVALID; // use local result, because user_data ptr may be NULL
    bool ret = set_function(p_cdc, NULL, (uintptr_t) &result);

    if (user_data) {
      *((xfer_result_t *) user_data) = result;
    }

    return (ret && result == XFER_RESULT_SUCCESS);
  }
}

bool tuh_cdc_set_control_line_state_u(uint8_t idx, cdc_line_control_state_t line_state, tuh_xfer_cb_t complete_cb, uintptr_t user_data) {
  // uses cdc_line_control_state_t union for line_state
  cdch_interface_t * p_cdc = get_itf(idx);
  TU_VERIFY(p_cdc && p_cdc->serial_drid < SERIAL_DRIVER_COUNT);
  TU_LOG_P_CDC("set control line state dtr = %u rts = %u", line_state.dtr, line_state.rts );
  cdch_serial_driver_t const * driver = &serial_drivers[p_cdc->serial_drid];

  p_cdc->requested_line_state = line_state;

  bool ret = set_function_call(p_cdc, driver->set_control_line_state, complete_cb, user_data);

  if (ret && !complete_cb) {
    p_cdc->line_state = line_state;
  }
//  TU_LOG_P_CDC_BOOL("set control line state", ret);

  return ret;
}

bool tuh_cdc_set_control_line_state(uint8_t idx, uint16_t line_state, tuh_xfer_cb_t complete_cb, uintptr_t user_data) {
  // uses uint16_t for line_state => DTR (bit 0), RTS (bit 1)

  return tuh_cdc_set_control_line_state_u(idx, (cdc_line_control_state_t) { .all = (uint8_t) line_state },
                                          complete_cb, user_data);
}

bool tuh_cdc_set_dtr(uint8_t idx, bool dtr_state, tuh_xfer_cb_t complete_cb, uintptr_t user_data) {
  cdch_interface_t * p_cdc = get_itf(idx);
  TU_VERIFY(p_cdc && p_cdc->serial_drid < SERIAL_DRIVER_COUNT);
  cdc_line_control_state_t const line_state = { .dtr = dtr_state, .rts = p_cdc->line_state.rts };

  return tuh_cdc_set_control_line_state_u(idx, line_state, complete_cb, user_data);
}

bool tuh_cdc_set_rts(uint8_t idx, bool rts_state, tuh_xfer_cb_t complete_cb, uintptr_t user_data) {
  cdch_interface_t * p_cdc = get_itf(idx);
  TU_VERIFY(p_cdc && p_cdc->serial_drid < SERIAL_DRIVER_COUNT);
  cdc_line_control_state_t const line_state = { .rts = rts_state, .dtr = p_cdc->line_state.dtr };

  return tuh_cdc_set_control_line_state_u(idx, line_state, complete_cb, user_data);
}

bool tuh_cdc_set_baudrate(uint8_t idx, uint32_t baudrate, tuh_xfer_cb_t complete_cb, uintptr_t user_data) {
  cdch_interface_t * p_cdc = get_itf(idx);
  TU_VERIFY(p_cdc && p_cdc->serial_drid < SERIAL_DRIVER_COUNT);
  TU_LOG_P_CDC("set baudrate %lu", baudrate);
  cdch_serial_driver_t const * driver = &serial_drivers[p_cdc->serial_drid];

  p_cdc->requested_line_coding.bit_rate = baudrate;

  bool ret = set_function_call(p_cdc, driver->set_baudrate, complete_cb, user_data);

  if (ret && !complete_cb) {
    p_cdc->line_coding.bit_rate = baudrate;
  }
//  TU_LOG_P_CDC_BOOL("set baudrate", ret);

  return ret;
}

bool tuh_cdc_set_data_format(uint8_t idx, uint8_t stop_bits, uint8_t parity, uint8_t data_bits,
                             tuh_xfer_cb_t complete_cb, uintptr_t user_data) {
  cdch_interface_t * p_cdc = get_itf(idx);
  TU_VERIFY(p_cdc && p_cdc->serial_drid < SERIAL_DRIVER_COUNT);
  TU_LOG_P_CDC("set data format %u%c%s",
               data_bits, CDC_LINE_CODING_PARITY_CHAR(parity),
               CDC_LINE_CODING_STOP_BITS_TEXT(stop_bits));
  cdch_serial_driver_t const * driver = &serial_drivers[p_cdc->serial_drid];

  p_cdc->requested_line_coding.stop_bits = stop_bits;
  p_cdc->requested_line_coding.parity    = parity;
  p_cdc->requested_line_coding.data_bits = data_bits;

  bool ret = set_function_call(p_cdc, driver->set_data_format, complete_cb, user_data);

  if (ret && !complete_cb) {
    p_cdc->line_coding.stop_bits = stop_bits;
    p_cdc->line_coding.parity    = parity;
    p_cdc->line_coding.data_bits = data_bits;
  }
//  TU_LOG_P_CDC_BOOL("set data format", ret);

  return ret;
}

bool tuh_cdc_set_line_coding(uint8_t idx, cdc_line_coding_t const * line_coding,
                             tuh_xfer_cb_t complete_cb, uintptr_t user_data) {
  cdch_interface_t * p_cdc = get_itf(idx);
  TU_VERIFY(p_cdc && p_cdc->serial_drid < SERIAL_DRIVER_COUNT);
  TU_LOG_P_CDC("set line coding %lu %u%c%s",
               line_coding->bit_rate, line_coding->data_bits,
               CDC_LINE_CODING_PARITY_CHAR(line_coding->parity),
               CDC_LINE_CODING_STOP_BITS_TEXT(line_coding->stop_bits));
  cdch_serial_driver_t const * driver = &serial_drivers[p_cdc->serial_drid];

  p_cdc->requested_line_coding = *line_coding;

  bool ret = set_function_call(p_cdc, driver->set_line_coding, complete_cb, user_data);

  if (ret && !complete_cb) {
    p_cdc->line_coding = *line_coding;
  }
//  TU_LOG_P_CDC_BOOL("set line coding", ret);

  return ret;
}

//--------------------------------------------------------------------+
// CLASS-USBH API
//--------------------------------------------------------------------+

bool cdch_init(void) {
  TU_LOG_DRV("sizeof(cdch_interface_t) = %u\r\n", sizeof(cdch_interface_t));
  tu_memclr(cdch_data, sizeof(cdch_data));
  for (size_t i = 0; i < CFG_TUH_CDC; i++) {
    cdch_interface_t* p_cdc = &cdch_data[i];
    cdch_epbuf_t* epbuf = &cdch_epbuf[i];
    tu_edpt_stream_init(&p_cdc->stream.tx, true, true, false,
                        p_cdc->stream.tx_ff_buf, CFG_TUH_CDC_TX_BUFSIZE,
                        epbuf->tx, CFG_TUH_CDC_TX_EPSIZE);

    tu_edpt_stream_init(&p_cdc->stream.rx, true, false, false,
                        p_cdc->stream.rx_ff_buf, CFG_TUH_CDC_RX_BUFSIZE,
                        epbuf->rx, CFG_TUH_CDC_RX_EPSIZE);
  }

  return true;
}

bool cdch_deinit(void) {
  for (size_t i = 0; i < CFG_TUH_CDC; i++) {
    cdch_interface_t* p_cdc = &cdch_data[i];
    tu_edpt_stream_deinit(&p_cdc->stream.tx);
    tu_edpt_stream_deinit(&p_cdc->stream.rx);
  }
  return true;
}

void cdch_close(uint8_t daddr) {
  for (uint8_t idx = 0; idx < CFG_TUH_CDC; idx++) {
    cdch_interface_t * p_cdc = &cdch_data[idx];
    if (p_cdc->daddr == daddr) {
      TU_LOG_P_CDC("close");

      // Invoke application callback
      if (tuh_cdc_umount_cb) {
        tuh_cdc_umount_cb(idx);
      }

      p_cdc->daddr = 0;
      p_cdc->bInterfaceNumber = 0;
      p_cdc->mounted = false;
      tu_edpt_stream_close(&p_cdc->stream.tx);
      tu_edpt_stream_close(&p_cdc->stream.rx);
    }
  }
}

bool cdch_xfer_cb(uint8_t daddr, uint8_t ep_addr, xfer_result_t event, uint32_t xferred_bytes) {
  // TODO handle stall response, retry failed transfer ...
  TU_VERIFY(event == XFER_RESULT_SUCCESS);

  uint8_t const idx = get_idx_by_ep_addr(daddr, ep_addr);
  cdch_interface_t * p_cdc = get_itf(idx);
  TU_ASSERT(p_cdc);

  if (ep_addr == p_cdc->stream.tx.ep_addr) {
    // invoke tx complete callback to possibly refill tx fifo
    if (tuh_cdc_tx_complete_cb) {
      tuh_cdc_tx_complete_cb(idx);
    }

<<<<<<< HEAD
    if (0 == tu_edpt_stream_write_xfer(&p_cdc->stream.tx)) {
=======
    if ( 0 == tu_edpt_stream_write_xfer(daddr, &p_cdc->stream.tx) ) {
>>>>>>> e95973d3
      // If there is no data left, a ZLP should be sent if:
      // - xferred_bytes is multiple of EP Packet size and not zero
      tu_edpt_stream_write_zlp_if_needed(daddr, &p_cdc->stream.tx, xferred_bytes);
    }
  } else if (ep_addr == p_cdc->stream.rx.ep_addr) {
    #if CFG_TUH_CDC_FTDI
    if (p_cdc->serial_drid == SERIAL_DRIVER_FTDI && xferred_bytes > 2) {
      // FTDI reserve 2 bytes for status
      // uint8_t status[2] = {p_cdc->stream.rx.ep_buf[0], p_cdc->stream.rx.ep_buf[1]};
<<<<<<< HEAD
      tu_edpt_stream_read_xfer_complete_offset(&p_cdc->stream.rx, xferred_bytes, 2);
    } else
=======
      tu_edpt_stream_read_xfer_complete_with_buf(&p_cdc->stream.rx, p_cdc->stream.rx.ep_buf+2, xferred_bytes-2);
    }else
>>>>>>> e95973d3
    #endif
    {
      tu_edpt_stream_read_xfer_complete(&p_cdc->stream.rx, xferred_bytes);
    }

    // invoke receive callback
    if (tuh_cdc_rx_cb) {
      tuh_cdc_rx_cb(idx);
    }

    // prepare for next transfer if needed
<<<<<<< HEAD
    tu_edpt_stream_read_xfer(&p_cdc->stream.rx);
  } else if (ep_addr == p_cdc->ep_notif) {
=======
    tu_edpt_stream_read_xfer(daddr, &p_cdc->stream.rx);
  }else if ( ep_addr == p_cdc->ep_notif ) {
>>>>>>> e95973d3
    // TODO handle notification endpoint
  } else {
    TU_ASSERT(false);
  }

  return true;
}

//--------------------------------------------------------------------+
// Enumeration
//--------------------------------------------------------------------+

static bool open_ep_stream_pair(cdch_interface_t * p_cdc, tusb_desc_endpoint_t const * desc_ep) {
  for (size_t i = 0; i < 2; i++) {
    TU_ASSERT(TUSB_DESC_ENDPOINT == desc_ep->bDescriptorType &&
              TUSB_XFER_BULK == desc_ep->bmAttributes.xfer);
    TU_ASSERT(tuh_edpt_open(p_cdc->daddr, desc_ep));

    if (tu_edpt_dir(desc_ep->bEndpointAddress) == TUSB_DIR_IN) {
      tu_edpt_stream_open(&p_cdc->stream.rx, desc_ep);
    } else {
      tu_edpt_stream_open(&p_cdc->stream.tx, desc_ep);
    }

    desc_ep = (tusb_desc_endpoint_t const *) tu_desc_next(desc_ep);
  }

  return true;
}

bool cdch_open(uint8_t rhport, uint8_t daddr, tusb_desc_interface_t const * itf_desc, uint16_t max_len) {
  (void) rhport;
  cdch_serial_driver_t const * driver_detected = NULL;

  // For CDC: only support ACM subclass
  // Note: Protocol 0xFF can be RNDIS device
  if (TUSB_CLASS_CDC                           == itf_desc->bInterfaceClass &&
      CDC_COMM_SUBCLASS_ABSTRACT_CONTROL_MODEL == itf_desc->bInterfaceSubClass) {
<<<<<<< HEAD
    driver_detected = &serial_drivers[0];
  } else if (SERIAL_DRIVER_COUNT > 1 && TUSB_CLASS_VENDOR_SPECIFIC == itf_desc->bInterfaceClass) {
=======
    return acm_open(daddr, itf_desc, max_len);
  } else if (SERIAL_DRIVER_COUNT > 1 &&
             TUSB_CLASS_VENDOR_SPECIFIC == itf_desc->bInterfaceClass) {
>>>>>>> e95973d3
    uint16_t vid, pid;
    TU_VERIFY(tuh_vid_pid_get(daddr, &vid, &pid));

    for (size_t dr = 1; dr < SERIAL_DRIVER_COUNT; dr++) {
      cdch_serial_driver_t const * driver = &serial_drivers[dr];
      for (size_t i = 0; i < driver->vid_pid_count; i++) {
        if (driver->vid_pid_list[i][0] == vid && driver->vid_pid_list[i][1] == pid) {
          driver_detected = driver;
          break;
        }
      }
      if (driver_detected) {
        break;
      }
    }
  }

  if (driver_detected) {
    TU_LOG_CDC("open", daddr, itf_desc->bInterfaceNumber, driver_detected->name);
    bool ret = driver_detected->open(daddr, itf_desc, max_len);
//    TU_LOG_CDC("opened ret = %s", daddr, itf_desc->bInterfaceNumber, driver_detected->name, ret ? "true" : "FALSE" );
    return ret;
  }

  return false;
}

<<<<<<< HEAD
static void set_config_complete(uint8_t idx, uint8_t itf_offset, bool success) {
  cdch_interface_t * p_cdc = get_itf(idx);
  TU_ASSERT(p_cdc,);
  TU_LOG_P_CDC_BOOL("set config complete", success);

  if (success) {
    p_cdc->mounted = true;
    if (tuh_cdc_mount_cb) {
      tuh_cdc_mount_cb(idx);
    }
    // Prepare for incoming data
    tu_edpt_stream_read_xfer(&p_cdc->stream.rx);
  } else {
    // clear the interface entry
    p_cdc->daddr = 0;
    p_cdc->bInterfaceNumber = 0;
  }
=======
static void set_config_complete(cdch_interface_t * p_cdc, uint8_t idx, uint8_t itf_num) {
  TU_LOG_DRV("CDCh Set Configure complete\r\n");
  p_cdc->mounted = true;
  if (tuh_cdc_mount_cb) {
    tuh_cdc_mount_cb(idx);
  }

  // Prepare for incoming data
  tu_edpt_stream_read_xfer(p_cdc->daddr, &p_cdc->stream.rx);
>>>>>>> e95973d3

  // notify usbh that driver enumeration is complete
  usbh_driver_set_config_complete(p_cdc->daddr, p_cdc->bInterfaceNumber + itf_offset);
}

bool cdch_set_config(uint8_t daddr, uint8_t itf_num) {
  tusb_control_request_t request;
  request.wIndex = tu_htole16((uint16_t) itf_num);
  uint8_t const idx = tuh_cdc_itf_get_index(daddr, itf_num);
  cdch_interface_t * p_cdc = get_itf(idx);
  TU_ASSERT(p_cdc && p_cdc->serial_drid < SERIAL_DRIVER_COUNT);
  TU_LOG_P_CDC("set config");

  // fake transfer to kick-off process_set_config()
  tuh_xfer_t xfer;
  xfer.daddr  = daddr;
  xfer.result = XFER_RESULT_SUCCESS;
  xfer.setup  = &request;
  xfer.user_data = 0; // initial state 0

  serial_drivers[p_cdc->serial_drid].process_set_config(&xfer);

  return true;
}

//--------------------------------------------------------------------+
// ACM
//--------------------------------------------------------------------+

//------------- Driver API -------------//

// internal control complete to update state such as line state, encoding
static void acm_internal_control_complete(tuh_xfer_t * xfer) {
  uint8_t const itf_num = (uint8_t) tu_le16toh(xfer->setup->wIndex);
  uint8_t idx = tuh_cdc_itf_get_index(xfer->daddr, itf_num);
  cdch_interface_t * p_cdc = get_itf(idx);
  TU_ASSERT(p_cdc,);
  bool const success = (xfer->result == XFER_RESULT_SUCCESS);
  TU_LOG_P_CDC_BOOL("control complete", success);

  if (success) {
    switch (xfer->setup->bRequest) {
      case CDC_REQUEST_SET_CONTROL_LINE_STATE:
        p_cdc->line_state = p_cdc->requested_line_state;
        break;

      case CDC_REQUEST_SET_LINE_CODING:
        p_cdc->line_coding = p_cdc->requested_line_coding;
        break;

      default: break;
    }
  }

  xfer->complete_cb = p_cdc->user_control_cb;
  if (xfer->complete_cb) {
    xfer->complete_cb(xfer);
  }
}

static bool acm_set_control_line_state(cdch_interface_t * p_cdc, tuh_xfer_cb_t complete_cb, uintptr_t user_data) {
  TU_VERIFY(p_cdc->acm_capability.support_line_request);

  tusb_control_request_t const request = {
    .bmRequestType_bit = {
      .recipient = TUSB_REQ_RCPT_INTERFACE,
      .type      = TUSB_REQ_TYPE_CLASS,
      .direction = TUSB_DIR_OUT
    },
    .bRequest = CDC_REQUEST_SET_CONTROL_LINE_STATE,
    .wValue   = tu_htole16((uint16_t) p_cdc->requested_line_state.all),
    .wIndex   = tu_htole16((uint16_t) p_cdc->bInterfaceNumber),
    .wLength  = 0
  };

  p_cdc->user_control_cb = complete_cb;

  tuh_xfer_t xfer = {
    .daddr       = p_cdc->daddr,
    .ep_addr     = 0,
    .setup       = &request,
    .buffer      = NULL,
    .complete_cb = complete_cb ? acm_internal_control_complete : NULL,
    .user_data   = user_data
  };

  TU_ASSERT(tuh_control_xfer(&xfer));

  return true;
}

static bool acm_set_line_coding(cdch_interface_t * p_cdc, tuh_xfer_cb_t complete_cb, uintptr_t user_data) {
  TU_VERIFY(p_cdc->acm_capability.support_line_request);
  TU_VERIFY((p_cdc->requested_line_coding.data_bits >= 5 && p_cdc->requested_line_coding.data_bits <= 8) ||
             p_cdc->requested_line_coding.data_bits == 16);

  tusb_control_request_t const request = {
    .bmRequestType_bit = {
      .recipient = TUSB_REQ_RCPT_INTERFACE,
      .type      = TUSB_REQ_TYPE_CLASS,
      .direction = TUSB_DIR_OUT
    },
    .bRequest = CDC_REQUEST_SET_LINE_CODING,
    .wValue   = 0,
    .wIndex   = tu_htole16((uint16_t) p_cdc->bInterfaceNumber),
    .wLength  = tu_htole16((uint16_t) sizeof(cdc_line_coding_t))
  };

  // use usbh enum buf to hold line coding since user line_coding variable does not live long enough
  uint8_t * enum_buf = usbh_get_enum_buf();
  memcpy(enum_buf, &p_cdc->requested_line_coding, sizeof(cdc_line_coding_t));

  p_cdc->user_control_cb = complete_cb;

  tuh_xfer_t xfer = {
    .daddr       = p_cdc->daddr,
    .ep_addr     = 0,
    .setup       = &request,
    .buffer      = enum_buf,
    .complete_cb = complete_cb ? acm_internal_control_complete : NULL,
    .user_data   = user_data
  };

  TU_ASSERT(tuh_control_xfer(&xfer));

  return true;
}

static bool acm_set_data_format(cdch_interface_t * p_cdc, tuh_xfer_cb_t complete_cb, uintptr_t user_data) {
  p_cdc->requested_line_coding.bit_rate = p_cdc->line_coding.bit_rate;

  return acm_set_line_coding(p_cdc, complete_cb, user_data);
}

static bool acm_set_baudrate(cdch_interface_t * p_cdc, tuh_xfer_cb_t complete_cb, uintptr_t user_data) {
  p_cdc->requested_line_coding.stop_bits = p_cdc->line_coding.stop_bits;
  p_cdc->requested_line_coding.parity    = p_cdc->line_coding.parity;
  p_cdc->requested_line_coding.data_bits = p_cdc->line_coding.data_bits;

  return acm_set_line_coding(p_cdc, complete_cb, user_data);
}

//------------- Enumeration -------------//

enum {
  CONFIG_ACM_SET_CONTROL_LINE_STATE = 0,
  CONFIG_ACM_SET_LINE_CODING,
  CONFIG_ACM_COMPLETE,
};

static bool acm_open(uint8_t daddr, tusb_desc_interface_t const * itf_desc, uint16_t max_len) {
  uint8_t const * p_desc_end = ((uint8_t const *) itf_desc) + max_len;

  cdch_interface_t * p_cdc = make_new_itf(daddr, itf_desc);
  TU_VERIFY(p_cdc);

  p_cdc->serial_drid = SERIAL_DRIVER_ACM;

  //------------- Control Interface -------------//
  uint8_t const * p_desc = tu_desc_next(itf_desc);

  // Communication Functional Descriptors
  while ((p_desc < p_desc_end) && (TUSB_DESC_CS_INTERFACE == tu_desc_type(p_desc))) {
    if (CDC_FUNC_DESC_ABSTRACT_CONTROL_MANAGEMENT == cdc_functional_desc_typeof(p_desc)) {
      // save ACM bmCapabilities
      p_cdc->acm_capability = ((cdc_desc_func_acm_t const *) p_desc)->bmCapabilities;
    }

    p_desc = tu_desc_next(p_desc);
  }

  // Open notification endpoint of control interface if any
  if (itf_desc->bNumEndpoints == 1) {
    TU_ASSERT(TUSB_DESC_ENDPOINT == tu_desc_type(p_desc));
    tusb_desc_endpoint_t const * desc_ep = (tusb_desc_endpoint_t const *) p_desc;

    TU_ASSERT(tuh_edpt_open(daddr, desc_ep));
    p_cdc->ep_notif = desc_ep->bEndpointAddress;

    p_desc = tu_desc_next(p_desc);
  }

<<<<<<< HEAD
  //------------- Data Interface (if any) -------------//
  if ((TUSB_DESC_INTERFACE == tu_desc_type(p_desc)) &&
      (TUSB_CLASS_CDC_DATA == ((tusb_desc_interface_t const *) p_desc)->bInterfaceClass)) {
    // next to endpoint descriptor
    p_desc = tu_desc_next(p_desc);
=======
  return divisor;
}

static uint32_t ftdi_232bm_baud_to_divisor(uint32_t baud) {
  return ftdi_232bm_baud_base_to_divisor(baud, 48000000u);
}

static bool ftdi_sio_set_baudrate(cdch_interface_t* p_cdc, uint32_t baudrate, tuh_xfer_cb_t complete_cb, uintptr_t user_data) {
  uint16_t const divisor = (uint16_t) ftdi_232bm_baud_to_divisor(baudrate);
  TU_LOG_DRV("CDC FTDI Set BaudRate = %" PRIu32 ", divisor = 0x%04x\r\n", baudrate, divisor);
>>>>>>> e95973d3

    // data endpoints expected to be in pairs
    TU_ASSERT(open_ep_stream_pair(p_cdc, (tusb_desc_endpoint_t const *) p_desc));
  }

  return true;
}

static void acm_process_config(tuh_xfer_t * xfer) {
  uintptr_t const state = xfer->user_data;
  uint8_t const itf_num = (uint8_t) tu_le16toh(xfer->setup->wIndex);
  uint8_t const idx = tuh_cdc_itf_get_index(xfer->daddr, itf_num);
  cdch_interface_t * p_cdc = get_itf(idx);
  TU_ASSERT_COMPLETE(p_cdc && xfer->result == XFER_RESULT_SUCCESS, 1);

  switch (state) {
    case CONFIG_ACM_SET_CONTROL_LINE_STATE:
      #ifdef LINE_CONTROL_ON_ENUM
        if (p_cdc->acm_capability.support_line_request) {
          p_cdc->requested_line_state.all = LINE_CONTROL_ON_ENUM;
          TU_ASSERT_COMPLETE(acm_set_control_line_state(p_cdc, acm_process_config, CONFIG_ACM_SET_LINE_CODING), 1);
          break;
        }
      #endif
      TU_ATTR_FALLTHROUGH;

    case CONFIG_ACM_SET_LINE_CODING:
      #ifdef CFG_TUH_CDC_LINE_CODING_ON_ENUM
        if (p_cdc->acm_capability.support_line_request) {
          p_cdc->requested_line_coding = (cdc_line_coding_t) CFG_TUH_CDC_LINE_CODING_ON_ENUM;
          TU_ASSERT_COMPLETE(acm_set_line_coding(p_cdc, acm_process_config, CONFIG_ACM_COMPLETE), 1);
          break;
        }
      #endif
      TU_ATTR_FALLTHROUGH;

    case CONFIG_ACM_COMPLETE:
      // itf_num+1 to account for data interface as well
      set_config_complete(idx, 1, true);
      break;

    default:
      set_config_complete(idx, 1, false);
      break;
  }
}

//--------------------------------------------------------------------+
// FTDI
//--------------------------------------------------------------------+
#if CFG_TUH_CDC_FTDI

static bool ftdi_determine_type(cdch_interface_t * p_cdc);
static uint32_t ftdi_get_divisor(cdch_interface_t * p_cdc);
static uint8_t ftdi_get_idx(tuh_xfer_t * xfer);

//------------- Control Request -------------//

// set request without data
static bool ftdi_set_request(cdch_interface_t * p_cdc, uint8_t request, uint8_t requesttype,
                             uint16_t value, uint16_t index, tuh_xfer_cb_t complete_cb, uintptr_t user_data) {
  tusb_control_request_t const request_setup = {
    .bmRequestType = requesttype,
    .bRequest      = request,
    .wValue        = tu_htole16(value),
    .wIndex        = tu_htole16(index),
    .wLength       = 0
  };

  tuh_xfer_t xfer = {
    .daddr       = p_cdc->daddr,
    .ep_addr     = 0,
    .setup       = &request_setup,
    .buffer      = NULL,
    .complete_cb = complete_cb,
    .user_data   = user_data
  };

  return tuh_control_xfer(&xfer);
}

#ifdef CFG_TUH_CDC_FTDI_LATENCY
static int8_t ftdi_write_latency_timer(cdch_interface_t * p_cdc, uint16_t latency,
                                       tuh_xfer_cb_t complete_cb, uintptr_t user_data) {
  if (p_cdc->ftdi.chip_type == SIO /* || p_cdc->ftdi.chip_type == FT232A */ )
    return FTDI_NOT_POSSIBLE;
  return ftdi_set_request(p_cdc, FTDI_SIO_SET_LATENCY_TIMER_REQUEST, FTDI_SIO_SET_LATENCY_TIMER_REQUEST_TYPE,
                          latency, p_cdc->ftdi.channel, complete_cb, user_data) ? FTDI_REQUESTED : FTDI_FAIL;
}
#endif

static inline bool ftdi_sio_reset(cdch_interface_t * p_cdc, tuh_xfer_cb_t complete_cb, uintptr_t user_data) {
  return ftdi_set_request(p_cdc, FTDI_SIO_RESET_REQUEST, FTDI_SIO_RESET_REQUEST_TYPE, FTDI_SIO_RESET_SIO,
                          p_cdc->ftdi.channel, complete_cb, user_data);
}

<<<<<<< HEAD
static bool ftdi_change_speed(cdch_interface_t * p_cdc, tuh_xfer_cb_t complete_cb, uintptr_t user_data) {
  uint32_t index_value = ftdi_get_divisor(p_cdc);
  TU_VERIFY(index_value);
  uint16_t value = (uint16_t) index_value;
  uint16_t index = (uint16_t) (index_value >> 16);
  if (p_cdc->ftdi.channel) {
    index = (uint16_t)((index << 8) | p_cdc->ftdi.channel);
  }

  return ftdi_set_request(p_cdc, FTDI_SIO_SET_BAUDRATE_REQUEST, FTDI_SIO_SET_BAUDRATE_REQUEST_TYPE,
                          value, index, complete_cb, user_data);
=======
static bool cp210x_set_baudrate(cdch_interface_t* p_cdc, uint32_t baudrate, tuh_xfer_cb_t complete_cb, uintptr_t user_data) {
  TU_LOG_DRV("CDC CP210x Set BaudRate = %" PRIu32 "\r\n", baudrate);
  uint32_t baud_le = tu_htole32(baudrate);
  p_cdc->user_control_cb = complete_cb;
  return cp210x_set_request(p_cdc, CP210X_SET_BAUDRATE, 0, (uint8_t *) &baud_le, 4,
                            complete_cb ? cdch_internal_control_complete : NULL, user_data);
>>>>>>> e95973d3
}

static bool ftdi_set_data_request(cdch_interface_t * p_cdc, tuh_xfer_cb_t complete_cb, uintptr_t user_data) {
  TU_VERIFY(p_cdc->requested_line_coding.data_bits >= 7 && p_cdc->requested_line_coding.data_bits <= 8, 0);
  uint16_t value = (uint16_t) (
    (p_cdc->requested_line_coding.data_bits & 0xfUL)       |  // data bit quantity is stored in bits 0-3
    (p_cdc->requested_line_coding.parity    & 0x7UL) <<  8 |  // parity is stored in bits 8-10, same coding
    (p_cdc->requested_line_coding.stop_bits & 0x3UL) << 11 ); // stop bits quantity is stored in bits 11-12, same coding
                                                                        // not each FTDI supports 1.5 stop bits

  return ftdi_set_request(p_cdc, FTDI_SIO_SET_DATA_REQUEST, FTDI_SIO_SET_DATA_REQUEST_TYPE,
                          value, p_cdc->ftdi.channel, complete_cb, user_data);
}

static inline bool ftdi_update_mctrl(cdch_interface_t * p_cdc, tuh_xfer_cb_t complete_cb, uintptr_t user_data) {
  uint16_t value = (uint16_t) ((p_cdc->requested_line_state.dtr ? FTDI_SIO_SET_DTR_HIGH : FTDI_SIO_SET_DTR_LOW) |
                               (p_cdc->requested_line_state.rts ? FTDI_SIO_SET_RTS_HIGH : FTDI_SIO_SET_RTS_LOW));

  return ftdi_set_request(p_cdc, FTDI_SIO_SET_MODEM_CTRL_REQUEST, FTDI_SIO_SET_MODEM_CTRL_REQUEST_TYPE,
                          value, p_cdc->ftdi.channel, complete_cb, user_data);
}

//------------- Driver API -------------//

// internal control complete to update state such as line state, line_coding
static void ftdi_internal_control_complete(tuh_xfer_t * xfer) {
  uint8_t const idx = ftdi_get_idx(xfer);
  cdch_interface_t * p_cdc = get_itf(idx);
  TU_ASSERT(p_cdc,);
  bool const success = (xfer->result == XFER_RESULT_SUCCESS);
  TU_LOG_P_CDC_BOOL("control complete", success);

  if (success) {
    if (xfer->setup->bRequest      == FTDI_SIO_SET_MODEM_CTRL_REQUEST &&
        xfer->setup->bmRequestType == FTDI_SIO_SET_MODEM_CTRL_REQUEST_TYPE ) {
      p_cdc->line_state = p_cdc->requested_line_state;
    }
    if (xfer->setup->bRequest      == FTDI_SIO_SET_DATA_REQUEST &&
        xfer->setup->bmRequestType == FTDI_SIO_SET_DATA_REQUEST_TYPE ) {
      p_cdc->line_coding.stop_bits = p_cdc->requested_line_coding.stop_bits;
      p_cdc->line_coding.parity    = p_cdc->requested_line_coding.parity;
      p_cdc->line_coding.data_bits = p_cdc->requested_line_coding.data_bits;
    }
    if (xfer->setup->bRequest      == FTDI_SIO_SET_BAUDRATE_REQUEST &&
        xfer->setup->bmRequestType == FTDI_SIO_SET_BAUDRATE_REQUEST_TYPE ) {
      p_cdc->line_coding.bit_rate = p_cdc->requested_line_coding.bit_rate;
    }
  }

  xfer->complete_cb = p_cdc->user_control_cb;
  if (xfer->complete_cb) {
    xfer->complete_cb(xfer);
  }
}

static bool ftdi_set_data_format(cdch_interface_t * p_cdc, tuh_xfer_cb_t complete_cb, uintptr_t user_data) {
  p_cdc->user_control_cb = complete_cb;
  TU_ASSERT(ftdi_set_data_request(p_cdc, complete_cb ? ftdi_internal_control_complete : NULL, user_data));

  return true;
}

static bool ftdi_set_baudrate(cdch_interface_t * p_cdc, tuh_xfer_cb_t complete_cb, uintptr_t user_data) {
  p_cdc->user_control_cb = complete_cb;
  TU_ASSERT(ftdi_change_speed(p_cdc, complete_cb ? ftdi_internal_control_complete : NULL, user_data));

  return true;
}

static void ftdi_set_line_coding_stage1_complete(tuh_xfer_t * xfer) {
  uint8_t const idx = ftdi_get_idx(xfer);
  cdch_interface_t * p_cdc = get_itf(idx);
  TU_ASSERT(p_cdc,);
  uint8_t const itf_num = p_cdc->bInterfaceNumber;
  set_line_coding_stage1_complete(xfer, itf_num,
                                  ftdi_set_data_request,           // control request function to set data format
                                  ftdi_internal_control_complete); // control complete function to be called after request
}

// 2 stages: set baudrate (stage1) + set data format (stage2)
static bool ftdi_set_line_coding(cdch_interface_t * p_cdc, tuh_xfer_cb_t complete_cb, uintptr_t user_data) {
  return set_line_coding_sequence(p_cdc,
                                  ftdi_change_speed,                    // control request function to set baudrate
                                  ftdi_set_data_request,                // control request function to set data format
                                  ftdi_set_line_coding_stage1_complete, // function to be called after stage 1 completed
                                  ftdi_internal_control_complete,       // control complete function to be called after request
                                  complete_cb, user_data);
}

static bool ftdi_set_modem_ctrl(cdch_interface_t * p_cdc, tuh_xfer_cb_t complete_cb, uintptr_t user_data) {
  p_cdc->user_control_cb = complete_cb;
  TU_ASSERT(ftdi_update_mctrl(p_cdc, complete_cb ? ftdi_internal_control_complete : NULL, user_data));

  return true;
}

//------------- Enumeration -------------//

enum {
  CONFIG_FTDI_GET_DESC = 0,
  CONFIG_FTDI_DETERMINE_TYPE,
  CONFIG_FTDI_WRITE_LATENCY,
  CONFIG_FTDI_SIO_RESET,
  CONFIG_FTDI_SET_DATA,
  CONFIG_FTDI_SET_BAUDRATE,
  CONFIG_FTDI_FLOW_CONTROL,
  CONFIG_FTDI_MODEM_CTRL,
  CONFIG_FTDI_COMPLETE
};

static bool ftdi_open(uint8_t daddr, const tusb_desc_interface_t * itf_desc, uint16_t max_len) {
  // FTDI Interface includes 1 vendor interface + 2 bulk endpoints
  TU_VERIFY(itf_desc->bInterfaceSubClass == 0xff && itf_desc->bInterfaceProtocol == 0xff &&
            itf_desc->bNumEndpoints == 2);
  TU_VERIFY(sizeof(tusb_desc_interface_t) + 2*sizeof(tusb_desc_endpoint_t) <= max_len);

  cdch_interface_t * p_cdc = make_new_itf(daddr, itf_desc);
  TU_VERIFY(p_cdc);

  p_cdc->serial_drid = SERIAL_DRIVER_FTDI;

  // endpoint pair
  tusb_desc_endpoint_t const * desc_ep = (tusb_desc_endpoint_t const *) tu_desc_next(itf_desc);

  /*
   * NOTE: Some customers have programmed FT232R/FT245R devices
   * with an endpoint size of 0 - not good.
   */
  TU_ASSERT(desc_ep->wMaxPacketSize != 0);

  // data endpoints expected to be in pairs
  return open_ep_stream_pair(p_cdc, desc_ep);
}

static void ftdi_process_config(tuh_xfer_t * xfer) {
  uintptr_t const state = xfer->user_data;
  uint8_t const idx = ftdi_get_idx(xfer);
  cdch_interface_t * p_cdc = get_itf(idx);
  TU_ASSERT_COMPLETE(p_cdc && xfer->result == XFER_RESULT_SUCCESS);
  uint8_t const itf_num = p_cdc->bInterfaceNumber;

  switch(state) {

    // from here sequence overtaken from Linux Kernel function ftdi_port_probe()
    case CONFIG_FTDI_GET_DESC:
      // get device descriptor
      p_cdc->user_control_cb = ftdi_process_config; // set once for whole process config
      if (itf_num == 0) { // only necessary for 1st interface. other interface overtake type from interface 0
        TU_ASSERT_COMPLETE(tuh_descriptor_get_device(xfer->daddr, &desc_dev, sizeof(tusb_desc_device_t),
                                                     ftdi_process_config, CONFIG_FTDI_DETERMINE_TYPE));
        break;
      }
      TU_ATTR_FALLTHROUGH;

    case CONFIG_FTDI_DETERMINE_TYPE:
      // determine type
      if (itf_num == 0) {
        TU_ASSERT_COMPLETE(ftdi_determine_type(p_cdc));
      } else {
        // other interfaces have same type as interface 0
        uint8_t const idx_itf0 = tuh_cdc_itf_get_index(xfer->daddr, 0);
        cdch_interface_t const * p_cdc_itf0 = get_itf(idx_itf0);
        TU_ASSERT_COMPLETE(p_cdc_itf0);
        if (p_cdc_itf0) {
         p_cdc->ftdi.chip_type = p_cdc_itf0->ftdi.chip_type;
        }
      }
      TU_ATTR_FALLTHROUGH;

    case CONFIG_FTDI_WRITE_LATENCY:
      #ifdef CFG_TUH_CDC_FTDI_LATENCY
        int8_t result = ftdi_write_latency_timer(p_cdc, CFG_TUH_CDC_FTDI_LATENCY, ftdi_process_config,
                                                 CONFIG_FTDI_SIO_RESET);
        TU_ASSERT_COMPLETE(result != FTDI_FAIL);
        if(result == FTDI_REQUESTED) {
          break;
        } // else FTDI_NOT_POSSIBLE => continue directly with next state
      #endif
      TU_ATTR_FALLTHROUGH;

    // from here sequence overtaken from Linux Kernel function ftdi_open()
    case CONFIG_FTDI_SIO_RESET:
      TU_ASSERT_COMPLETE(ftdi_sio_reset(p_cdc, ftdi_process_config, CONFIG_FTDI_SET_DATA));
      break;

    // from here sequence overtaken from Linux Kernel function ftdi_set_termios()
    case CONFIG_FTDI_SET_DATA:
      #ifdef CFG_TUH_CDC_LINE_CODING_ON_ENUM
        p_cdc->requested_line_coding = (cdc_line_coding_t) CFG_TUH_CDC_LINE_CODING_ON_ENUM;
        TU_ASSERT_COMPLETE(ftdi_set_data_request(p_cdc, ftdi_internal_control_complete, CONFIG_FTDI_SET_BAUDRATE));
        break;
      #else
        TU_ATTR_FALLTHROUGH;
      #endif

    case CONFIG_FTDI_SET_BAUDRATE:
      #ifdef CFG_TUH_CDC_LINE_CODING_ON_ENUM
        TU_ASSERT_COMPLETE(ftdi_change_speed(p_cdc, ftdi_internal_control_complete, CONFIG_FTDI_FLOW_CONTROL));
        break;
      #else
        TU_ATTR_FALLTHROUGH;
      #endif

    case CONFIG_FTDI_FLOW_CONTROL:
      // disable flow control
      TU_ASSERT_COMPLETE(ftdi_set_request(p_cdc, FTDI_SIO_SET_FLOW_CTRL_REQUEST, FTDI_SIO_SET_FLOW_CTRL_REQUEST_TYPE,
                                          FTDI_SIO_DISABLE_FLOW_CTRL, p_cdc->ftdi.channel,
                                          ftdi_process_config, CONFIG_FTDI_MODEM_CTRL));
      break;

    case CONFIG_FTDI_MODEM_CTRL:
      #ifdef LINE_CONTROL_ON_ENUM
        p_cdc->requested_line_state.all = LINE_CONTROL_ON_ENUM;
        TU_ASSERT_COMPLETE(ftdi_update_mctrl(p_cdc, ftdi_internal_control_complete, CONFIG_FTDI_COMPLETE));
        break;
      #else
        TU_ATTR_FALLTHROUGH;
      #endif

    case CONFIG_FTDI_COMPLETE:
      set_config_complete(idx, 0, true);
      break;

    default:
      TU_ASSERT_COMPLETE(false);
      break;
  }
}

//------------- Helper -------------//

static bool ftdi_determine_type(cdch_interface_t * p_cdc)
{
  uint16_t const version = desc_dev->bcdDevice;
  uint8_t const itf_num = p_cdc->bInterfaceNumber;

  p_cdc->ftdi.chip_type = UNKNOWN;

  /* Assume Hi-Speed type */
  p_cdc->ftdi.channel = CHANNEL_A + itf_num;

  switch (version) {
    case 0x200:
      // FT232A not supported to keep it simple (no extra _read_latency_timer())
      // not testable
      // p_cdc->ftdi.chip_type = FT232A;
      // p_cdc->ftdi.baud_base = 48000000 / 2;
      // p_cdc->ftdi.channel = 0;
      // /*
      //  * FT232B devices have a bug where bcdDevice gets set to 0x200
      //  * when iSerialNumber is 0. Assume it is an FT232B in case the
      //  * latency timer is readable.
      //  */
      // if (desc->iSerialNumber == 0 &&
      //     _read_latency_timer(port) >= 0) {
      //   p_cdc->ftdi.chip_type = FT232B;
      // }
      break;
    case 0x400:
      p_cdc->ftdi.chip_type = FT232B;
      p_cdc->ftdi.channel = 0;
      break;
    case 0x500:
      p_cdc->ftdi.chip_type = FT2232C;
      break;
    case 0x600:
      p_cdc->ftdi.chip_type = FT232R;
      p_cdc->ftdi.channel = 0;
      break;
    case 0x700:
      p_cdc->ftdi.chip_type = FT2232H;
      break;
    case 0x800:
      p_cdc->ftdi.chip_type = FT4232H;
      break;
    case 0x900:
      p_cdc->ftdi.chip_type = FT232H;
      break;
    case 0x1000:
      p_cdc->ftdi.chip_type = FTX;
      break;
    case 0x2800:
      p_cdc->ftdi.chip_type = FT2233HP;
      break;
    case 0x2900:
      p_cdc->ftdi.chip_type = FT4233HP;
      break;
    case 0x3000:
      p_cdc->ftdi.chip_type = FT2232HP;
      break;
    case 0x3100:
      p_cdc->ftdi.chip_type = FT4232HP;
      break;
    case 0x3200:
      p_cdc->ftdi.chip_type = FT233HP;
      break;
    case 0x3300:
      p_cdc->ftdi.chip_type = FT232HP;
      break;
    case 0x3600:
      p_cdc->ftdi.chip_type = FT4232HA;
      break;
    default:
      if (version < 0x200) {
        p_cdc->ftdi.chip_type = SIO;
        p_cdc->ftdi.channel = 0;
      }
      break;
  }

  TU_LOG_P_CDC("%s detected (bcdDevice = 0x%04x)",
               ftdi_chip_name[p_cdc->ftdi.chip_type], desc_dev->bcdDevice);

  return (p_cdc->ftdi.chip_type != UNKNOWN);
}

// FT232A not supported
//static uint32_t ftdi_232am_baud_base_to_divisor(uint32_t baud, uint32_t base)
//{
//  uint32_t divisor;
//  /* divisor shifted 3 bits to the left */
//  uint32_t divisor3 = DIV_ROUND_CLOSEST(base, 2 * baud);
//  if ((divisor3 & 0x7) == 7)
//    divisor3++; /* round x.7/8 up to x+1 */
//  divisor = divisor3 >> 3;
//  divisor3 &= 0x7;
//  if (divisor3 == 1)
//    divisor |= 0xc000;  /* +0.125 */
//  else if (divisor3 >= 4)
//    divisor |= 0x4000;  /* +0.5 */
//  else if (divisor3 != 0)
//    divisor |= 0x8000;  /* +0.25 */
//  else if (divisor == 1)
//    divisor = 0;    /* special case for maximum baud rate */
//  return divisor;
//}

// FT232A not supported
//static inline uint32_t ftdi_232am_baud_to_divisor(uint32_t baud)
//{
//   return ftdi_232am_baud_base_to_divisor(baud, (uint32_t) 48000000);
//}

static uint32_t ftdi_232bm_baud_base_to_divisor(uint32_t baud, uint32_t base) {
  uint8_t divfrac[8] = { 0, 3, 2, 4, 1, 5, 6, 7 };
  uint32_t divisor;
  /* divisor shifted 3 bits to the left */
  uint32_t divisor3 = DIV_ROUND_CLOSEST(base, 2 * baud);
  divisor = divisor3 >> 3;
  divisor |= (uint32_t)divfrac[divisor3 & 0x7] << 14;
  /* Deal with special cases for highest baud rates. */
  if (divisor == 1)   /* 1.0 */
    divisor = 0;
  else if (divisor == 0x4001) /* 1.5 */
    divisor = 1;
  return divisor;
}

static inline uint32_t ftdi_232bm_baud_to_divisor(uint32_t baud)
{
   return ftdi_232bm_baud_base_to_divisor(baud, 48000000);
}

static uint32_t ftdi_2232h_baud_base_to_divisor(uint32_t baud, uint32_t base)
{
  static const unsigned char divfrac[8] = { 0, 3, 2, 4, 1, 5, 6, 7 };
  uint32_t divisor;
  uint32_t divisor3;

  /* hi-speed baud rate is 10-bit sampling instead of 16-bit */
  divisor3 = DIV_ROUND_CLOSEST(8 * base, 10 * baud);

  divisor = divisor3 >> 3;
  divisor |= (uint32_t)divfrac[divisor3 & 0x7] << 14;
  /* Deal with special cases for highest baud rates. */
  if (divisor == 1)   /* 1.0 */
    divisor = 0;
  else if (divisor == 0x4001) /* 1.5 */
    divisor = 1;
  /*
   * Set this bit to turn off a divide by 2.5 on baud rate generator
   * This enables baud rates up to 12Mbaud but cannot reach below 1200
   * baud with this bit set
   */
  divisor |= 0x00020000;
  return divisor;
}

static inline uint32_t ftdi_2232h_baud_to_divisor(uint32_t baud)
{
   return ftdi_2232h_baud_base_to_divisor(baud, (uint32_t) 120000000);
}

static inline uint32_t ftdi_get_divisor(cdch_interface_t * p_cdc)
{
  uint32_t baud = p_cdc->requested_line_coding.bit_rate;
  uint32_t div_value = 0;
  TU_VERIFY(baud);

  switch (p_cdc->ftdi.chip_type) {
    case UNKNOWN:
      return 0;
    case SIO:
      switch (baud) {
        case 300: div_value = ftdi_sio_b300; break;
        case 600: div_value = ftdi_sio_b600; break;
        case 1200: div_value = ftdi_sio_b1200; break;
        case 2400: div_value = ftdi_sio_b2400; break;
        case 4800: div_value = ftdi_sio_b4800; break;
        case 9600: div_value = ftdi_sio_b9600; break;
        case 19200: div_value = ftdi_sio_b19200; break;
        case 38400: div_value = ftdi_sio_b38400; break;
        case 57600: div_value = ftdi_sio_b57600;  break;
        case 115200: div_value = ftdi_sio_b115200; break;
        default:
          // Baudrate not supported
          return 0;
          break;
      }
      break;
      // FT232A not supported
      // case FT232A:
      //   if (baud <= 3000000) {
      //     div_value = ftdi_232am_baud_to_divisor(baud);
      //   } else {
      //     // Baud rate too high!
      //     baud = 9600;
      //     div_value = ftdi_232am_baud_to_divisor(9600);
      //     div_okay = false;
      //   }
      //   break;
    case FT232B:
    case FT2232C:
    case FT232R:
    case FTX:
      TU_VERIFY(baud <= 3000000); // else Baud rate too high!
      div_value = ftdi_232bm_baud_to_divisor(baud);
      break;
    case FT232H:
    case FT2232H:
    case FT4232H:
    case FT4232HA:
    case FT232HP:
    case FT233HP:
    case FT2232HP:
    case FT2233HP:
    case FT4232HP:
    case FT4233HP:
    default:
      TU_VERIFY(baud <= 12000000); // else Baud rate too high!
      if (baud >= 1200) {
        div_value = ftdi_2232h_baud_to_divisor(baud);
      } else {
        div_value = ftdi_232bm_baud_to_divisor(baud);
      }
      break;
  }

  TU_LOG_P_CDC("Baudrate divisor = 0x%lu", div_value);

  return div_value;
}

static uint8_t ftdi_get_idx(tuh_xfer_t * xfer) {
  uint8_t const channel = (uint8_t) tu_le16toh(xfer->setup->wIndex); // channel index, or 0 for legacy types
  for (uint8_t i = 0; i < CFG_TUH_CDC; i++) {
    const cdch_interface_t * p_cdc = &cdch_data[i];
    if (p_cdc->daddr == xfer->daddr &&
        (!p_cdc->ftdi.channel ||           // 0 for legacy types (only interface 0)
        channel == p_cdc->ftdi.channel)) { // or  multi-channel types (interfaces 0..n)
      return i;
    }
  }

  return TUSB_INDEX_INVALID_8;
}

#endif

//--------------------------------------------------------------------+
// CP210x
//--------------------------------------------------------------------+
#if CFG_TUH_CDC_CP210X

//------------- Control Request -------------//

static bool cp210x_set_request(cdch_interface_t * p_cdc, uint8_t command, uint16_t value,
                               uint8_t * buffer, uint16_t length, tuh_xfer_cb_t complete_cb, uintptr_t user_data) {
  tusb_control_request_t const request = {
    .bmRequestType_bit = {
      .recipient = TUSB_REQ_RCPT_INTERFACE,
      .type      = TUSB_REQ_TYPE_VENDOR,
      .direction = TUSB_DIR_OUT
    },
    .bRequest = command,
    .wValue   = tu_htole16(value),
    .wIndex   = tu_htole16((uint16_t) p_cdc->bInterfaceNumber),
    .wLength  = tu_htole16(length)
  };

  // use usbh enum buf since application variable does not live long enough
  uint8_t * enum_buf = NULL;

  if (buffer && length > 0) {
    enum_buf = usbh_get_enum_buf();
    tu_memcpy_s(enum_buf, CFG_TUH_ENUMERATION_BUFSIZE, buffer, length);
  }

  tuh_xfer_t xfer = {
    .daddr       = p_cdc->daddr,
    .ep_addr     = 0,
    .setup       = &request,
    .buffer      = enum_buf,
    .complete_cb = complete_cb,
    .user_data   = user_data
  };

  return tuh_control_xfer(&xfer);
}

static inline bool cp210x_ifc_enable(cdch_interface_t * p_cdc, uint16_t enabled,
                                     tuh_xfer_cb_t complete_cb, uintptr_t user_data) {
  return cp210x_set_request(p_cdc, CP210X_IFC_ENABLE, enabled, NULL, 0, complete_cb, user_data);
}

static bool cp210x_set_baudrate_request(cdch_interface_t * p_cdc, tuh_xfer_cb_t complete_cb, uintptr_t user_data) {
  // Not every baud rate is supported. See datasheets and AN205 "CP210x Baud Rate Support"
  uint32_t baud_le = tu_htole32(p_cdc->requested_line_coding.bit_rate);

  return cp210x_set_request(p_cdc, CP210X_SET_BAUDRATE, 0, (uint8_t *) &baud_le, 4, complete_cb, user_data);
}

static bool cp210x_set_line_ctl(cdch_interface_t * p_cdc, tuh_xfer_cb_t complete_cb, uintptr_t user_data) {
  TU_VERIFY(p_cdc->requested_line_coding.data_bits >= 5 && p_cdc->requested_line_coding.data_bits <= 8, 0);
  uint16_t lcr = (uint16_t) (
    (p_cdc->requested_line_coding.data_bits & 0xfUL) << 8 | // data bit quantity is stored in bits 8-11
    (p_cdc->requested_line_coding.parity    & 0xfUL) << 4 | // parity is stored in bits 4-7, same coding
    (p_cdc->requested_line_coding.stop_bits & 0xfUL));      // parity is stored in bits 0-3, same coding

  return cp210x_set_request(p_cdc, CP210X_SET_LINE_CTL, lcr, NULL, 0, complete_cb, user_data);
}

static inline bool cp210x_set_mhs(cdch_interface_t * p_cdc, tuh_xfer_cb_t complete_cb, uintptr_t user_data) {
  // CP210x has the same bit coding
  return cp210x_set_request(p_cdc, CP210X_SET_MHS,
                            (uint16_t) (CP210X_CONTROL_WRITE_DTR | CP210X_CONTROL_WRITE_RTS |
                                        p_cdc->requested_line_state.all),
                            NULL, 0, complete_cb, user_data);
}

//------------- Driver API -------------//

// internal control complete to update state such as line state, encoding
static void cp210x_internal_control_complete(tuh_xfer_t * xfer) {
  uint8_t const itf_num = (uint8_t) tu_le16toh(xfer->setup->wIndex);
  uint8_t idx = tuh_cdc_itf_get_index(xfer->daddr, itf_num);
  cdch_interface_t * p_cdc = get_itf(idx);
  TU_ASSERT(p_cdc,);
  bool const success = (xfer->result == XFER_RESULT_SUCCESS);
  TU_LOG_P_CDC_BOOL("control complete", success);

  if (success) {
    switch(xfer->setup->bRequest) {
      case CP210X_SET_MHS:
        p_cdc->line_state = p_cdc->requested_line_state;
        break;

      case CP210X_SET_LINE_CTL:
        p_cdc->line_coding.stop_bits = p_cdc->requested_line_coding.stop_bits;
        p_cdc->line_coding.parity    = p_cdc->requested_line_coding.parity;
        p_cdc->line_coding.data_bits = p_cdc->requested_line_coding.data_bits;
        break;

      case CP210X_SET_BAUDRATE:
        p_cdc->line_coding.bit_rate = p_cdc->requested_line_coding.bit_rate;
        break;

      default: break;
    }
  }

  xfer->complete_cb = p_cdc->user_control_cb;
  if (xfer->complete_cb) {
    xfer->complete_cb(xfer);
  }
}

static bool cp210x_set_baudrate(cdch_interface_t * p_cdc, tuh_xfer_cb_t complete_cb, uintptr_t user_data) {
  p_cdc->user_control_cb = complete_cb;
  TU_ASSERT(cp210x_set_baudrate_request(p_cdc, complete_cb ? cp210x_internal_control_complete : NULL, user_data));

  return true;
}

static bool cp210x_set_data_format(cdch_interface_t * p_cdc, tuh_xfer_cb_t complete_cb, uintptr_t user_data) {
  p_cdc->user_control_cb = complete_cb;
  TU_ASSERT(cp210x_set_line_ctl(p_cdc, complete_cb ? cp210x_internal_control_complete : NULL, user_data));

  return true;
}

static void cp210x_set_line_coding_stage1_complete(tuh_xfer_t * xfer) {
  uint8_t const itf_num = (uint8_t) tu_le16toh(xfer->setup->wIndex);
  set_line_coding_stage1_complete(xfer, itf_num,
                                  cp210x_set_line_ctl,               // control request function to set data format
                                  cp210x_internal_control_complete); // control complete function to be called after request
}

// 2 stages: set baudrate (stage1) + set data format (stage2)
static bool cp210x_set_line_coding(cdch_interface_t * p_cdc, tuh_xfer_cb_t complete_cb, uintptr_t user_data) {
  return set_line_coding_sequence(p_cdc,
                                  cp210x_set_baudrate_request,            // control request function to set baudrate
                                  cp210x_set_line_ctl,                    // control request function to set data format
                                  cp210x_set_line_coding_stage1_complete, // function to be called after stage 1 completed
                                  cp210x_internal_control_complete,       // control complete function to be called after request
                                  complete_cb, user_data);
}

static bool cp210x_set_modem_ctrl(cdch_interface_t * p_cdc, tuh_xfer_cb_t complete_cb, uintptr_t user_data) {
  p_cdc->user_control_cb = complete_cb;
  TU_ASSERT(cp210x_set_mhs(p_cdc, complete_cb ? cp210x_internal_control_complete : NULL, user_data));

  return true;
}

//------------- Enumeration -------------//

enum {
  CONFIG_CP210X_IFC_ENABLE = 0,
  CONFIG_CP210X_SET_BAUDRATE_REQUEST,
  CONFIG_CP210X_SET_LINE_CTL,
  CONFIG_CP210X_SET_DTR_RTS,
  CONFIG_CP210X_COMPLETE
};

static bool cp210x_open(uint8_t daddr, tusb_desc_interface_t const * itf_desc, uint16_t max_len) {
  // CP210x Interface includes 1 vendor interface + 2 bulk endpoints
  TU_VERIFY(itf_desc->bInterfaceSubClass == 0 && itf_desc->bInterfaceProtocol == 0 && itf_desc->bNumEndpoints == 2);
  TU_VERIFY(sizeof(tusb_desc_interface_t) + 2*sizeof(tusb_desc_endpoint_t) <= max_len);

  cdch_interface_t * p_cdc = make_new_itf(daddr, itf_desc);
  TU_VERIFY(p_cdc);

  p_cdc->serial_drid = SERIAL_DRIVER_CP210X;

  // endpoint pair
  tusb_desc_endpoint_t const * desc_ep = (tusb_desc_endpoint_t const *) tu_desc_next(itf_desc);

  // data endpoints expected to be in pairs
  return open_ep_stream_pair(p_cdc, desc_ep);
}

static void cp210x_process_config(tuh_xfer_t * xfer) {
  uintptr_t const state   = xfer->user_data;
  uint8_t const   itf_num = (uint8_t) tu_le16toh(xfer->setup->wIndex);
  uint8_t const   idx     = tuh_cdc_itf_get_index(xfer->daddr, itf_num);
  cdch_interface_t *p_cdc = get_itf(idx);
  TU_ASSERT_COMPLETE(p_cdc && xfer->result == XFER_RESULT_SUCCESS);

  switch (state) {
    case CONFIG_CP210X_IFC_ENABLE:
      p_cdc->user_control_cb = cp210x_process_config; // set once for whole process config
      TU_ASSERT_COMPLETE(cp210x_ifc_enable(p_cdc, CP210X_UART_ENABLE, cp210x_process_config,
                                           CONFIG_CP210X_SET_BAUDRATE_REQUEST));
      break;

    case CONFIG_CP210X_SET_BAUDRATE_REQUEST:
      #ifdef CFG_TUH_CDC_LINE_CODING_ON_ENUM
        p_cdc->requested_line_coding = (cdc_line_coding_t) CFG_TUH_CDC_LINE_CODING_ON_ENUM;
        TU_ASSERT_COMPLETE(cp210x_set_baudrate_request(p_cdc, cp210x_internal_control_complete,
                                                       CONFIG_CP210X_SET_LINE_CTL));
        break;
      #else
        TU_ATTR_FALLTHROUGH;
      #endif

    case CONFIG_CP210X_SET_LINE_CTL:
      #ifdef CFG_TUH_CDC_LINE_CODING_ON_ENUM
        TU_ASSERT_COMPLETE(cp210x_set_line_ctl(p_cdc, cp210x_internal_control_complete,
                                               CONFIG_CP210X_SET_DTR_RTS));
        break;
      #else
        TU_ATTR_FALLTHROUGH;
      #endif

    case CONFIG_CP210X_SET_DTR_RTS:
      #ifdef LINE_CONTROL_ON_ENUM
        p_cdc->requested_line_state.all = LINE_CONTROL_ON_ENUM;
        TU_ASSERT_COMPLETE(cp210x_set_mhs(p_cdc, cp210x_internal_control_complete,
                                          CONFIG_CP210X_COMPLETE));
        break;
      #else
        TU_ATTR_FALLTHROUGH;
      #endif

    case CONFIG_CP210X_COMPLETE:
      set_config_complete(idx, 0, true);
      break;

    default:
      TU_ASSERT_COMPLETE(false);
      break;
  }
}

#endif

//--------------------------------------------------------------------+
// CH34x (CH340 & CH341)
//--------------------------------------------------------------------+

#if CFG_TUH_CDC_CH34X

static uint8_t ch34x_get_lcr(cdch_interface_t * p_cdc);
static uint16_t ch34x_get_divisor_prescaler(cdch_interface_t * p_cdc);

//------------- Control Request -------------//

static bool ch34x_set_request(cdch_interface_t * p_cdc, uint8_t direction, uint8_t request,
                              uint16_t value, uint16_t index, uint8_t * buffer, uint16_t length,
                              tuh_xfer_cb_t complete_cb, uintptr_t user_data) {
  tusb_control_request_t const request_setup = {
      .bmRequestType_bit = {
          .recipient = TUSB_REQ_RCPT_DEVICE,
          .type      = TUSB_REQ_TYPE_VENDOR,
          .direction = direction & 0x01u
      },
      .bRequest = request,
      .wValue   = tu_htole16(value),
      .wIndex   = tu_htole16(index),
      .wLength  = tu_htole16(length)
  };

  // use usbh enum buf since application variable does not live long enough
  uint8_t * enum_buf = NULL;

  if (buffer && length > 0) {
    enum_buf = usbh_get_enum_buf();
    if (direction == TUSB_DIR_OUT) {
      tu_memcpy_s(enum_buf, CFG_TUH_ENUMERATION_BUFSIZE, buffer, length);
    }
  }

  tuh_xfer_t xfer = {
      .daddr       = p_cdc->daddr,
      .ep_addr     = 0,
      .setup       = &request_setup,
      .buffer      = enum_buf,
      .complete_cb = complete_cb,
      .user_data   = user_data
  };

  return tuh_control_xfer(&xfer);
}

static inline bool ch34x_control_out(cdch_interface_t * p_cdc, uint8_t request, uint16_t value, uint16_t index,
                                     tuh_xfer_cb_t complete_cb, uintptr_t user_data) {
  return ch34x_set_request(p_cdc, TUSB_DIR_OUT, request, value, index, NULL, 0, complete_cb, user_data);
}

static inline bool ch34x_control_in(cdch_interface_t * p_cdc, uint8_t request, uint16_t value, uint16_t index,
                                    uint8_t * buffer, uint16_t buffersize, tuh_xfer_cb_t complete_cb, uintptr_t user_data) {
  return ch34x_set_request(p_cdc, TUSB_DIR_IN, request, value, index, buffer, buffersize,
                           complete_cb, user_data);
}

static inline bool ch34x_write_reg(cdch_interface_t * p_cdc, uint16_t reg, uint16_t reg_value,
                                   tuh_xfer_cb_t complete_cb, uintptr_t user_data) {
  return ch34x_control_out(p_cdc, CH34X_REQ_WRITE_REG, reg, reg_value, complete_cb, user_data);
}

//static bool ch34x_read_reg_request ( cdch_interface_t * p_cdc, uint16_t reg,
//                                     uint8_t *buffer, uint16_t buffersize, tuh_xfer_cb_t complete_cb, uintptr_t user_data )
//{
//  return ch34x_control_in ( p_cdc, CH34X_REQ_READ_REG, reg, 0, buffer, buffersize, complete_cb, user_data );
//}

static bool ch34x_write_reg_data_format(cdch_interface_t * p_cdc, tuh_xfer_cb_t complete_cb, uintptr_t user_data) {
  uint8_t const lcr = ch34x_get_lcr(p_cdc);
  TU_VERIFY(lcr);

  return ch34x_write_reg(p_cdc, CH32X_REG16_LCR2_LCR, lcr, complete_cb, user_data);
}

static bool ch34x_write_reg_baudrate(cdch_interface_t * p_cdc, tuh_xfer_cb_t complete_cb, uintptr_t user_data) {
  uint16_t const div_ps = ch34x_get_divisor_prescaler(p_cdc);
  TU_VERIFY(div_ps);

  return ch34x_write_reg(p_cdc, CH34X_REG16_DIVISOR_PRESCALER, div_ps, complete_cb, user_data);
}

static bool ch34x_modem_ctrl_request(cdch_interface_t * p_cdc, tuh_xfer_cb_t complete_cb, uintptr_t user_data) {
  uint8_t control = ~((p_cdc->requested_line_state.rts ? CH34X_BIT_RTS : 0) | // CH34x signals are inverted
                      (p_cdc->requested_line_state.dtr ? CH34X_BIT_DTR : 0));

  return ch34x_control_out(p_cdc, CH34X_REQ_MODEM_CTRL, control, 0, complete_cb, user_data);
}

//------------- Driver API -------------//

// internal control complete to update state such as line state, encoding
static void ch34x_internal_control_complete(tuh_xfer_t * xfer) {
  // CH34x has only interface 0, because wIndex is used as payload and not for bInterfaceNumber
  uint8_t const itf_num = 0;
  uint8_t idx = tuh_cdc_itf_get_index(xfer->daddr, itf_num);
  cdch_interface_t * p_cdc = get_itf(idx);
  TU_ASSERT(p_cdc,);
  bool const success = (xfer->result == XFER_RESULT_SUCCESS);
  TU_LOG_P_CDC_BOOL("control complete", success);

  if (success) {
    switch (xfer->setup->bRequest) {
      case CH34X_REQ_WRITE_REG:
        // register write request
        switch (tu_le16toh(xfer->setup->wValue)) {
          case CH34X_REG16_DIVISOR_PRESCALER:
            // baudrate
            p_cdc->line_coding.bit_rate = p_cdc->requested_line_coding.bit_rate;
            break;

          case CH32X_REG16_LCR2_LCR:
            // data format
            p_cdc->line_coding.stop_bits = p_cdc->requested_line_coding.stop_bits;
            p_cdc->line_coding.parity    = p_cdc->requested_line_coding.parity;
            p_cdc->line_coding.data_bits = p_cdc->requested_line_coding.data_bits;
            break;

          default: break;
        }
        break;

      case CH34X_REQ_MODEM_CTRL:
        p_cdc->line_state = p_cdc->requested_line_state;
        break;

      default: break;
    }
  }

  xfer->complete_cb = p_cdc->user_control_cb;
  if (xfer->complete_cb) {
    xfer->complete_cb(xfer);
  }
}

static bool ch34x_set_data_format(cdch_interface_t * p_cdc, tuh_xfer_cb_t complete_cb, uintptr_t user_data) {
  p_cdc->user_control_cb = complete_cb;
  TU_ASSERT(ch34x_write_reg_data_format(p_cdc, complete_cb ? ch34x_internal_control_complete : NULL, user_data));

  return true;
}

static bool ch34x_set_baudrate(cdch_interface_t * p_cdc, tuh_xfer_cb_t complete_cb, uintptr_t user_data) {
  p_cdc->user_control_cb = complete_cb;
  TU_ASSERT(ch34x_write_reg_baudrate(p_cdc, complete_cb ? ch34x_internal_control_complete : NULL, user_data));

  return true;
}

static void ch34x_set_line_coding_stage1_complete(tuh_xfer_t * xfer) {
  // CH34x has only interface 0, because wIndex is used as payload and not for bInterfaceNumber
  uint8_t const itf_num = 0;
  set_line_coding_stage1_complete(xfer, itf_num,
                                  ch34x_write_reg_data_format,      // control request function to set data format
                                  ch34x_internal_control_complete); // control complete function to be called after request
}

// 2 stages: set baudrate (stage1) + set data format (stage2)
static bool ch34x_set_line_coding(cdch_interface_t * p_cdc, tuh_xfer_cb_t complete_cb, uintptr_t user_data) {
  return set_line_coding_sequence(p_cdc,
                                  ch34x_write_reg_baudrate,              // control request function to set baudrate
                                  ch34x_write_reg_data_format,           // control request function to set data format
                                  ch34x_set_line_coding_stage1_complete, // function to be called after stage 1 completed
                                  ch34x_internal_control_complete,       // control complete function to be called after request
                                  complete_cb, user_data);
}

static bool ch34x_set_modem_ctrl(cdch_interface_t * p_cdc, tuh_xfer_cb_t complete_cb, uintptr_t user_data) {
  p_cdc->user_control_cb = complete_cb;
  TU_ASSERT(ch34x_modem_ctrl_request(p_cdc, complete_cb ? ch34x_internal_control_complete : NULL, user_data));

  return true;
}

//------------- Enumeration -------------//

enum {
  CONFIG_CH34X_READ_VERSION = 0,
  CONFIG_CH34X_SERIAL_INIT,
  CONFIG_CH34X_SPECIAL_REG_WRITE,
  CONFIG_CH34X_FLOW_CONTROL,
  CONFIG_CH34X_MODEM_CONTROL,
  CONFIG_CH34X_COMPLETE
};

static bool ch34x_open(uint8_t daddr, tusb_desc_interface_t const * itf_desc, uint16_t max_len) {
  // CH34x Interface includes 1 vendor interface + 2 bulk + 1 interrupt endpoints
  TU_VERIFY(itf_desc->bNumEndpoints == 3);
  TU_VERIFY(sizeof(tusb_desc_interface_t) + 3 * sizeof(tusb_desc_endpoint_t) <= max_len);

  cdch_interface_t * p_cdc = make_new_itf(daddr, itf_desc);
  TU_VERIFY(p_cdc);

  p_cdc->serial_drid = SERIAL_DRIVER_CH34X;

  tusb_desc_endpoint_t const * desc_ep = (tusb_desc_endpoint_t const *) tu_desc_next(itf_desc);

  // data endpoints expected to be in pairs
  TU_ASSERT(open_ep_stream_pair(p_cdc, desc_ep));
  desc_ep += 2;

  // Interrupt endpoint: not used for now
  TU_ASSERT(TUSB_DESC_ENDPOINT == tu_desc_type(desc_ep) &&
            TUSB_XFER_INTERRUPT == desc_ep->bmAttributes.xfer);
  TU_ASSERT(tuh_edpt_open(daddr, desc_ep));
  p_cdc->ep_notif = desc_ep->bEndpointAddress;

  return true;
}

static void ch34x_process_config(tuh_xfer_t* xfer) {
  uintptr_t const state = xfer->user_data;
  // CH34x has only interface 0, because wIndex is used as payload and not for bInterfaceNumber
  uint8_t const itf_num = 0;
  uint8_t const idx = tuh_cdc_itf_get_index(xfer->daddr, itf_num);
  cdch_interface_t * p_cdc = get_itf(idx);
  TU_ASSERT_COMPLETE(p_cdc && xfer->result == XFER_RESULT_SUCCESS);
  uint8_t buffer[2]; // TODO remove

  switch (state) {
    case CONFIG_CH34X_READ_VERSION:
      p_cdc->user_control_cb = ch34x_process_config; // set once for whole process config
      TU_ASSERT_COMPLETE(ch34x_control_in(p_cdc, CH34X_REQ_READ_VERSION, 0, 0, buffer, 2,
                                          ch34x_process_config, CONFIG_CH34X_SERIAL_INIT));
      break;

    case CONFIG_CH34X_SERIAL_INIT: {
      // handle version read data, set CH34x line coding (incl. baudrate)
      uint8_t const version = xfer->buffer[0];
      TU_LOG_P_CDC("Chip Version = 0x%02x", version);
      // only versions >= 0x30 are tested, below 0x30 seems having other programming
      // see drivers from WCH vendor, Linux kernel and FreeBSD
      TU_ASSERT_COMPLETE(version >= 0x30);
      // init CH34x with line coding
      p_cdc->requested_line_coding = (cdc_line_coding_t) CFG_TUH_CDC_LINE_CODING_ON_ENUM_CH34X;
      uint16_t const div_ps = ch34x_get_divisor_prescaler(p_cdc);
      TU_ASSERT_COMPLETE(div_ps);
      uint8_t const lcr = ch34x_get_lcr(p_cdc);
      TU_ASSERT_COMPLETE(lcr);
      TU_ASSERT_COMPLETE(ch34x_control_out(p_cdc, CH34X_REQ_SERIAL_INIT, tu_u16(lcr, 0x9c), div_ps,
                                           ch34x_process_config, CONFIG_CH34X_SPECIAL_REG_WRITE));
      break;
    }

    case CONFIG_CH34X_SPECIAL_REG_WRITE:
      // overtake line coding and do special reg write, purpose unknown, overtaken from WCH driver
      p_cdc->line_coding = (cdc_line_coding_t) CFG_TUH_CDC_LINE_CODING_ON_ENUM_CH34X;
      TU_ASSERT_COMPLETE(ch34x_write_reg(p_cdc, TU_U16(CH341_REG_0x0F, CH341_REG_0x2C), 0x0007,
                                         ch34x_process_config, CONFIG_CH34X_FLOW_CONTROL));
      break;

    case CONFIG_CH34X_FLOW_CONTROL:
      // no hardware flow control
      TU_ASSERT_COMPLETE(ch34x_write_reg(p_cdc, TU_U16(CH341_REG_0x27, CH341_REG_0x27), 0x0000,
                                         ch34x_process_config, CONFIG_CH34X_MODEM_CONTROL));
      break;

    case CONFIG_CH34X_MODEM_CONTROL:
      #ifdef LINE_CONTROL_ON_ENUM
        p_cdc->requested_line_state.all = LINE_CONTROL_ON_ENUM;
        TU_ASSERT_COMPLETE(ch34x_modem_ctrl_request(p_cdc, ch34x_internal_control_complete,
                                                    CONFIG_CH34X_COMPLETE));
        break;
      #else
        TU_ATTR_FALLTHROUGH;
      #endif

    case CONFIG_CH34X_COMPLETE:
      set_config_complete(idx, 0, true);
      break;

    default:
      TU_ASSERT_COMPLETE(false);
      break;
  }
}

//------------- Helper -------------//

// calculate divisor and prescaler for baudrate, return it as 16-bit combined value
static uint16_t ch34x_get_divisor_prescaler(cdch_interface_t * p_cdc) {
  uint32_t const baval = p_cdc->requested_line_coding.bit_rate;
  uint8_t a;
  uint8_t b;
  uint32_t c;

  TU_VERIFY(baval != 0 && baval <= 2000000, 0);
  switch (baval) {
    case 921600:
      a = 0xf3;
      b = 7;
      break;

    case 307200:
      a = 0xd9;
      b = 7;
      break;

    default:
      if (baval > 6000000 / 255) {
        b = 3;
        c = 6000000;
      } else if (baval > 750000 / 255) {
        b = 2;
        c = 750000;
      } else if (baval > 93750 / 255) {
        b = 1;
        c = 93750;
      } else {
        b = 0;
        c = 11719;
      }
      a = (uint8_t) (c / baval);
      if (a == 0 || a == 0xFF) {
        return 0;
      }
      if ((c / a - baval) > (baval - c / (a + 1))) {
        a++;
      }
      a = (uint8_t) (256 - a);
      break;
  }

  // reg divisor = a, reg prescaler = b
  // According to linux code we need to set bit 7 of UCHCOM_REG_BPS_PRE,
  // otherwise the chip will buffer data.
  return (uint16_t) ((uint16_t)a << 8 | 0x80 | b);
}

// calculate lcr value from data coding
static uint8_t ch34x_get_lcr(cdch_interface_t * p_cdc) {
  uint8_t const stop_bits = p_cdc->requested_line_coding.stop_bits;
  uint8_t const parity    = p_cdc->requested_line_coding.parity;
  uint8_t const data_bits = p_cdc->requested_line_coding.data_bits;

  uint8_t lcr = CH34X_LCR_ENABLE_RX | CH34X_LCR_ENABLE_TX;
  TU_VERIFY(data_bits >= 5 && data_bits <= 8);
  lcr |= (uint8_t) (data_bits - 5);

  switch(parity) {
    case CDC_LINE_CODING_PARITY_NONE:
      break;

    case CDC_LINE_CODING_PARITY_ODD:
      lcr |= CH34X_LCR_ENABLE_PAR;
      break;

    case CDC_LINE_CODING_PARITY_EVEN:
      lcr |= CH34X_LCR_ENABLE_PAR | CH34X_LCR_PAR_EVEN;
      break;

    case CDC_LINE_CODING_PARITY_MARK:
      lcr |= CH34X_LCR_ENABLE_PAR | CH34X_LCR_MARK_SPACE;
      break;

    case CDC_LINE_CODING_PARITY_SPACE:
      lcr |= CH34X_LCR_ENABLE_PAR | CH34X_LCR_MARK_SPACE | CH34X_LCR_PAR_EVEN;
      break;

    default: break;
  }

  // 1.5 stop bits not supported
  TU_VERIFY(stop_bits != CDC_LINE_CODING_STOP_BITS_1_5);
  if (stop_bits == CDC_LINE_CODING_STOP_BITS_2) {
    lcr |= CH34X_LCR_STOP_BITS_2;
  }

  return lcr;
}

#endif // CFG_TUH_CDC_CH34X

//--------------------------------------------------------------------+
// PL2303
//--------------------------------------------------------------------+
#if CFG_TUH_CDC_PL2303

static int8_t pl2303_detect_type(cdch_interface_t * p_cdc, uint8_t step,
                                 tuh_xfer_cb_t complete_cb, uintptr_t user_data);
static bool pl2303_encode_baud_rate(cdch_interface_t * p_cdc, uint8_t buf[PL2303_LINE_CODING_BAUDRATE_BUFSIZE]);

//------------- Control Request -------------//

static bool pl2303_set_request(cdch_interface_t * p_cdc, uint8_t request, uint8_t requesttype,
                               uint16_t value, uint16_t index, uint8_t * buffer, uint16_t length,
                               tuh_xfer_cb_t complete_cb, uintptr_t user_data) {
  tusb_control_request_t const request_setup = {
    .bmRequestType = requesttype,
    .bRequest      = request,
    .wValue        = tu_htole16(value),
    .wIndex        = tu_htole16(index),
    .wLength       = tu_htole16(length)
  };

  // use usbh enum buf since application variable does not live long enough
  uint8_t * enum_buf = NULL;

  if (buffer && length > 0) {
    enum_buf = usbh_get_enum_buf();
    if (request_setup.bmRequestType_bit.direction == TUSB_DIR_OUT) {
      tu_memcpy_s(enum_buf, CFG_TUH_ENUMERATION_BUFSIZE, buffer, length);
    }
  }

  tuh_xfer_t xfer = {
    .daddr       = p_cdc->daddr,
    .ep_addr     = 0,
    .setup       = &request_setup,
    .buffer      = enum_buf,
    .complete_cb = complete_cb,
    .user_data   = user_data
  };

  return tuh_control_xfer(&xfer);
}

static bool pl2303_vendor_read(cdch_interface_t * p_cdc, uint16_t value, uint8_t * buf,
                               tuh_xfer_cb_t complete_cb, uintptr_t user_data)
{
  uint8_t request = p_cdc->pl2303.serial_private.type == &pl2303_type_data[TYPE_HXN] ?
                    PL2303_VENDOR_READ_NREQUEST : PL2303_VENDOR_READ_REQUEST;

  return pl2303_set_request(p_cdc, request, PL2303_VENDOR_READ_REQUEST_TYPE, value, 0, buf, 1, complete_cb, user_data);
}

static bool pl2303_vendor_write(cdch_interface_t * p_cdc, uint16_t value, uint16_t index,
                                tuh_xfer_cb_t complete_cb, uintptr_t user_data)
{
  uint8_t request = p_cdc->pl2303.serial_private.type == &pl2303_type_data[TYPE_HXN] ?
                    PL2303_VENDOR_WRITE_NREQUEST : PL2303_VENDOR_WRITE_REQUEST;

  return pl2303_set_request(p_cdc, request, PL2303_VENDOR_WRITE_REQUEST_TYPE, value, index, NULL, 0, complete_cb, user_data);
}

static inline bool pl2303_supports_hx_status(cdch_interface_t * p_cdc, tuh_xfer_cb_t complete_cb, uintptr_t user_data)
{
  uint8_t buf = 0;

  return pl2303_set_request(p_cdc, PL2303_VENDOR_READ_REQUEST, PL2303_VENDOR_READ_REQUEST_TYPE, PL2303_READ_TYPE_HX_STATUS, 0,
                            &buf, 1, complete_cb, user_data);
}

static inline bool pl2303_set_control_lines(cdch_interface_t * p_cdc, tuh_xfer_cb_t complete_cb, uintptr_t user_data)
{
  // PL2303 has the same bit coding
  return pl2303_set_request(p_cdc, PL2303_SET_CONTROL_REQUEST, PL2303_SET_CONTROL_REQUEST_TYPE,
                            p_cdc->requested_line_state.all, 0, NULL, 0, complete_cb, user_data);
}

//static bool pl2303_get_line_request(cdch_interface_t * p_cdc, uint8_t buf[PL2303_LINE_CODING_BUFSIZE])
//{
//  return pl2303_set_request(p_cdc, PL2303_GET_LINE_REQUEST, PL2303_GET_LINE_REQUEST_TYPE, 0, 0, buf, PL2303_LINE_CODING_BUFSIZE);
//}

static bool pl2303_set_line_request(cdch_interface_t * p_cdc, tuh_xfer_cb_t complete_cb, uintptr_t user_data) {
  // the caller has to precheck, that the new line coding different than the current, else false returned
  uint8_t buf[PL2303_LINE_CODING_BUFSIZE];
  /*
   * Some PL2303 are known to lose bytes if you change serial settings
   * even to the same values as before. Thus we actually need to filter
   * in this specific case.
   */
  TU_VERIFY(p_cdc->requested_line_coding.data_bits != p_cdc->line_coding.data_bits ||
            p_cdc->requested_line_coding.stop_bits != p_cdc->line_coding.stop_bits ||
            p_cdc->requested_line_coding.parity    != p_cdc->line_coding.parity    ||
            p_cdc->requested_line_coding.bit_rate  != p_cdc->line_coding.bit_rate );

  /* For reference buf[6] data bits value */
  TU_VERIFY(p_cdc->requested_line_coding.data_bits >= 5 && p_cdc->requested_line_coding.data_bits <= 8, 0);
  buf[6] = p_cdc->requested_line_coding.data_bits;

  /* For reference buf[0]:buf[3] baud rate value */
  TU_VERIFY(pl2303_encode_baud_rate(p_cdc, &buf[0]));

  /* For reference buf[4]=0 is 1 stop bits */
  /* For reference buf[4]=1 is 1.5 stop bits */
  /* For reference buf[4]=2 is 2 stop bits */
  buf[4] = p_cdc->requested_line_coding.stop_bits; // PL2303 has the same coding

  /* For reference buf[5]=0 is none parity */
  /* For reference buf[5]=1 is odd parity */
  /* For reference buf[5]=2 is even parity */
  /* For reference buf[5]=3 is mark parity */
  /* For reference buf[5]=4 is space parity */
  buf[5] = p_cdc->requested_line_coding.parity; // PL2303 has the same coding

  return pl2303_set_request(p_cdc, PL2303_SET_LINE_REQUEST, PL2303_SET_LINE_REQUEST_TYPE, 0, 0,
                            buf, PL2303_LINE_CODING_BUFSIZE, complete_cb, user_data);
}

//static bool pl2303_set_break(cdch_interface_t * p_cdc, bool enable)
//{
//  uint16_t state = enable ? PL2303_BREAK_ON : PL2303_BREAK_OFF;
//  return pl2303_set_request(p_cdc, PL2303_BREAK_REQUEST, PL2303_BREAK_REQUEST_TYPE, state, 0, NULL, 0);
//}

static inline int pl2303_clear_halt(cdch_interface_t * p_cdc, uint8_t endp, tuh_xfer_cb_t complete_cb, uintptr_t user_data)
{
  /* we don't care if it wasn't halted first. in fact some devices
   * (like some ibmcam model 1 units) seem to expect hosts to make
   * this request for iso endpoints, which can't halt!
   */
  return pl2303_set_request(p_cdc, TUSB_REQ_CLEAR_FEATURE, PL2303_CLEAR_HALT_REQUEST_TYPE, TUSB_REQ_FEATURE_EDPT_HALT, endp,
                            NULL, 0, complete_cb, user_data);
}

//------------- Driver API -------------//

// internal control complete to update state such as line state, encoding
static void pl2303_internal_control_complete(tuh_xfer_t * xfer) {
  // PL2303 has only interface 0, because wIndex is used as payload and not for bInterfaceNumber
  uint8_t const itf_num = 0;
  uint8_t idx = tuh_cdc_itf_get_index(xfer->daddr, itf_num);
  cdch_interface_t * p_cdc = get_itf(idx);
  TU_ASSERT(p_cdc,);
  bool const success = (xfer->result == XFER_RESULT_SUCCESS);
  TU_LOG_P_CDC_BOOL("control complete", success);

  if (success) {
    if (xfer->setup->bRequest == PL2303_SET_LINE_REQUEST &&
         xfer->setup->bmRequestType == PL2303_SET_LINE_REQUEST_TYPE) {
      p_cdc->line_coding = p_cdc->requested_line_coding;
    }
    if (xfer->setup->bRequest == PL2303_SET_CONTROL_REQUEST &&
         xfer->setup->bmRequestType == PL2303_SET_CONTROL_REQUEST_TYPE) {
      p_cdc->line_state = p_cdc->requested_line_state;
    }
  }

  xfer->complete_cb = p_cdc->user_control_cb;
  if (xfer->complete_cb) {
    xfer->complete_cb(xfer);
  }
}

static bool pl2303_set_line_coding(cdch_interface_t * p_cdc, tuh_xfer_cb_t complete_cb, uintptr_t user_data) {
  p_cdc->user_control_cb = complete_cb;
  TU_ASSERT(pl2303_set_line_request(p_cdc, complete_cb ? pl2303_internal_control_complete : NULL, user_data));

  return true;
}

static bool pl2303_set_data_format(cdch_interface_t * p_cdc, tuh_xfer_cb_t complete_cb, uintptr_t user_data) {
  p_cdc->requested_line_coding.bit_rate = p_cdc->line_coding.bit_rate;
  p_cdc->user_control_cb = complete_cb;
  TU_ASSERT(pl2303_set_line_request(p_cdc, complete_cb ? pl2303_internal_control_complete : NULL, user_data));

  return true;
}

static bool pl2303_set_baudrate(cdch_interface_t * p_cdc, tuh_xfer_cb_t complete_cb, uintptr_t user_data) {
  p_cdc->requested_line_coding.stop_bits = p_cdc->line_coding.stop_bits;
  p_cdc->requested_line_coding.parity    = p_cdc->line_coding.parity;
  p_cdc->requested_line_coding.data_bits = p_cdc->line_coding.data_bits;
  p_cdc->user_control_cb = complete_cb;
  TU_ASSERT(pl2303_set_line_request(p_cdc, complete_cb ? pl2303_internal_control_complete : NULL, user_data));

  return true;
}

static bool pl2303_set_modem_ctrl(cdch_interface_t * p_cdc, tuh_xfer_cb_t complete_cb, uintptr_t user_data) {
  // PL2303 has the same bit coding
  p_cdc->user_control_cb = complete_cb;
  TU_ASSERT(pl2303_set_control_lines(p_cdc, complete_cb ? pl2303_internal_control_complete : NULL, user_data));

  return true;
}

//------------- Enumeration -------------//

enum {
  CONFIG_PL2303_GET_DESC = 0,
  CONFIG_PL2303_DETECT_TYPE,
  CONFIG_PL2303_READ1,
  CONFIG_PL2303_WRITE1,
  CONFIG_PL2303_READ2,
  CONFIG_PL2303_READ3,
  CONFIG_PL2303_READ4,
  CONFIG_PL2303_WRITE2,
  CONFIG_PL2303_READ5,
  CONFIG_PL2303_READ6,
  CONFIG_PL2303_WRITE3,
  CONFIG_PL2303_WRITE4,
  CONFIG_PL2303_WRITE5,
  CONFIG_PL2303_RESET_ENDP1,
  CONFIG_PL2303_RESET_ENDP2,
  CONFIG_PL2303_LINE_CODING,
  CONFIG_PL2303_MODEM_CONTROL,
//  CONFIG_PL2303_FLOW_CTRL_READ,
//  CONFIG_PL2303_FLOW_CTRL_WRITE,
  CONFIG_PL2303_COMPLETE
};

static bool pl2303_open(uint8_t daddr, tusb_desc_interface_t const * itf_desc, uint16_t max_len) {
  // PL2303 Interface includes 1 vendor interface + 1 interrupt endpoints + 2 bulk
  TU_VERIFY(itf_desc->bNumEndpoints == 3);
  TU_VERIFY(sizeof(tusb_desc_interface_t) + 3 * sizeof(tusb_desc_endpoint_t) <= max_len);

  cdch_interface_t * p_cdc = make_new_itf(daddr, itf_desc);
  TU_VERIFY(p_cdc);

  p_cdc->serial_drid = SERIAL_DRIVER_PL2303;
  p_cdc->pl2303.serial_private.quirks = 0;
  p_cdc->pl2303.supports_hx_status = false;

  tusb_desc_endpoint_t const * desc_ep = (tusb_desc_endpoint_t const * ) tu_desc_next(itf_desc);

  // Interrupt endpoint: not used for now
  TU_ASSERT(TUSB_DESC_ENDPOINT == tu_desc_type(desc_ep) &&
            TUSB_XFER_INTERRUPT == desc_ep->bmAttributes.xfer);
  TU_ASSERT(tuh_edpt_open(daddr, desc_ep));
  p_cdc->ep_notif = desc_ep->bEndpointAddress;
  desc_ep += 1;

  // data endpoints expected to be in pairs
  TU_ASSERT(open_ep_stream_pair(p_cdc, desc_ep));

  return true;
}

static void pl2303_process_config(tuh_xfer_t * xfer) {
  uintptr_t const state = xfer->user_data;
  // PL2303 has only interface 0, because wIndex is used as payload and not for bInterfaceNumber
  uint8_t const itf_num = 0;
  uint8_t const idx = tuh_cdc_itf_get_index(xfer->daddr, itf_num);
  cdch_interface_t * p_cdc = get_itf(idx);
  // state CONFIG_PL2303_READ1 may have no success due to expected stall by pl2303_supports_hx_status()
  TU_ASSERT_COMPLETE(p_cdc && (xfer->result == XFER_RESULT_SUCCESS || xfer->user_data == CONFIG_PL2303_READ1));
  uint8_t buf = 0;
  int8_t type;

  switch (state) {

    // from here sequence overtaken from Linux Kernel function pl2303_startup()
    case CONFIG_PL2303_GET_DESC:
      p_cdc->user_control_cb = pl2303_process_config; // set once for whole process config
      // get device descriptor
      TU_ASSERT_COMPLETE(tuh_descriptor_get_device(xfer->daddr, &desc_dev, sizeof(tusb_desc_device_t),
                                                   pl2303_process_config, CONFIG_PL2303_DETECT_TYPE));
      break;

    case CONFIG_PL2303_DETECT_TYPE:
      // get type and quirks (step 1)
      type = pl2303_detect_type (p_cdc, 1, pl2303_process_config, CONFIG_PL2303_READ1); // step 1
      TU_ASSERT_COMPLETE(type!=PL2303_DETECT_TYPE_FAILED);
      if (type == PL2303_SUPPORTS_HX_STATUS_TRIGGERED) {
        break;
      } // else: no transfer triggered and continue with CONFIG_PL2303_READ1
      TU_ATTR_FALLTHROUGH;

    case CONFIG_PL2303_READ1:
      // get supports_hx_status, type and quirks (step 2), do special read
      p_cdc->pl2303.supports_hx_status = ( // will not be true, if coming directly from previous case
                                           xfer->user_data == CONFIG_PL2303_READ1 && xfer->result == XFER_RESULT_SUCCESS );
      type = pl2303_detect_type (p_cdc, 2, NULL, 0); // step 2 now with supports_hx_status
      TU_ASSERT_COMPLETE(type!=PL2303_DETECT_TYPE_FAILED);
      p_cdc->pl2303.serial_private.type = &pl2303_type_data[type];
      p_cdc->pl2303.serial_private.quirks |= p_cdc->pl2303.serial_private.type->quirks;
      #if CFG_TUSB_DEBUG >= CFG_TUH_CDC_LOG_LEVEL && 0 // can be activated if necessary
        TU_LOG_P_CDC("bDeviceClass = 0x%02x bMaxPacketSize0 = %u bcdUSB = 0x%04x bcdDevice = 0x%04x",
                     desc_dev->bDeviceClass, desc_dev->bMaxPacketSize0,
                     desc_dev->bcdUSB, desc_dev->bcdDevice );
        uint16_t vid, pid;
        TU_ASSERT_COMPLETE(tuh_vid_pid_get(p_cdc->daddr, &vid, &pid));
        TU_LOG_P_CDC("vid = 0x%04x pid = 0x%04x supports_hx_status = %u type = %s quirks = %u",
                     vid, pid, p_cdc->pl2303.supports_hx_status,
                     p_cdc->pl2303.serial_private.type->name, p_cdc->pl2303.serial_private.quirks);
      #endif
      // purpose unknown, overtaken from Linux Kernel driver
      if (p_cdc->pl2303.serial_private.type != &pl2303_type_data[TYPE_HXN]) {
        TU_ASSERT_COMPLETE(pl2303_vendor_read(p_cdc, 0x8484, &buf, pl2303_process_config, CONFIG_PL2303_WRITE1));
        break;
      } // else: continue with next step
      TU_ATTR_FALLTHROUGH;

    case CONFIG_PL2303_WRITE1:
      // purpose unknown, overtaken from Linux Kernel driver
      if (p_cdc->pl2303.serial_private.type != &pl2303_type_data[TYPE_HXN]) {
        TU_ASSERT_COMPLETE(pl2303_vendor_write(p_cdc, 0x0404, 0, pl2303_process_config, CONFIG_PL2303_READ2));
        break;
      } // else: continue with next step
      TU_ATTR_FALLTHROUGH;

    case CONFIG_PL2303_READ2:
      // purpose unknown, overtaken from Linux Kernel driver
      if (p_cdc->pl2303.serial_private.type != &pl2303_type_data[TYPE_HXN]) {
        TU_ASSERT_COMPLETE(pl2303_vendor_read(p_cdc, 0x8484, &buf, pl2303_process_config, CONFIG_PL2303_READ3));
        break;
      } // else: continue with next step
      TU_ATTR_FALLTHROUGH;

    case CONFIG_PL2303_READ3:
      // purpose unknown, overtaken from Linux Kernel driver
      if (p_cdc->pl2303.serial_private.type != &pl2303_type_data[TYPE_HXN]) {
        TU_ASSERT_COMPLETE(pl2303_vendor_read(p_cdc, 0x8383, &buf, pl2303_process_config, CONFIG_PL2303_READ4));
        break;
      } // else: continue with next step
      TU_ATTR_FALLTHROUGH;

    case CONFIG_PL2303_READ4:
      // purpose unknown, overtaken from Linux Kernel driver
      if (p_cdc->pl2303.serial_private.type != &pl2303_type_data[TYPE_HXN]) {
        TU_ASSERT_COMPLETE(pl2303_vendor_read(p_cdc, 0x8484, &buf, pl2303_process_config, CONFIG_PL2303_WRITE2));
        break;
      } // else: continue with next step
      TU_ATTR_FALLTHROUGH;

    case CONFIG_PL2303_WRITE2:
      // purpose unknown, overtaken from Linux Kernel driver
      if (p_cdc->pl2303.serial_private.type != &pl2303_type_data[TYPE_HXN]) {
        TU_ASSERT_COMPLETE(pl2303_vendor_write(p_cdc, 0x0404, 1, pl2303_process_config, CONFIG_PL2303_READ5));
        break;
      } // else: continue with next step
      TU_ATTR_FALLTHROUGH;

    case CONFIG_PL2303_READ5:
      // purpose unknown, overtaken from Linux Kernel driver
      if (p_cdc->pl2303.serial_private.type != &pl2303_type_data[TYPE_HXN]) {
        TU_ASSERT_COMPLETE(pl2303_vendor_read(p_cdc, 0x8484, &buf, pl2303_process_config, CONFIG_PL2303_READ6));
        break;
      } // else: continue with next step
      TU_ATTR_FALLTHROUGH;

    case CONFIG_PL2303_READ6:
      // purpose unknown, overtaken from Linux Kernel driver
      if (p_cdc->pl2303.serial_private.type != &pl2303_type_data[TYPE_HXN]) {
        TU_ASSERT_COMPLETE(pl2303_vendor_read(p_cdc, 0x8383, &buf, pl2303_process_config, CONFIG_PL2303_WRITE3));
        break;
      } // else: continue with next step
      TU_ATTR_FALLTHROUGH;

    case CONFIG_PL2303_WRITE3:
      // purpose unknown, overtaken from Linux Kernel driver
      if (p_cdc->pl2303.serial_private.type != &pl2303_type_data[TYPE_HXN]) {
        TU_ASSERT_COMPLETE(pl2303_vendor_write(p_cdc, 0, 1, pl2303_process_config, CONFIG_PL2303_WRITE4));
        break;
      } // else: continue with next step
      TU_ATTR_FALLTHROUGH;

    case CONFIG_PL2303_WRITE4:
      // purpose unknown, overtaken from Linux Kernel driver
      if (p_cdc->pl2303.serial_private.type != &pl2303_type_data[TYPE_HXN]) {
        TU_ASSERT_COMPLETE(pl2303_vendor_write(p_cdc, 1, 0, pl2303_process_config, CONFIG_PL2303_WRITE5));
        break;
      } // else: continue with next step
      TU_ATTR_FALLTHROUGH;

    case CONFIG_PL2303_WRITE5:
      // purpose unknown, overtaken from Linux Kernel driver
      if (p_cdc->pl2303.serial_private.type != &pl2303_type_data[TYPE_HXN]) {
        if (p_cdc->pl2303.serial_private.quirks & PL2303_QUIRK_LEGACY) {
          TU_ASSERT_COMPLETE(pl2303_vendor_write(p_cdc, 2, 0x24, pl2303_process_config, CONFIG_PL2303_RESET_ENDP1));
        } else {
          TU_ASSERT_COMPLETE(pl2303_vendor_write(p_cdc, 2, 0x44, pl2303_process_config, CONFIG_PL2303_RESET_ENDP1));
        }
        break;
      } // else: continue with next step
      TU_ATTR_FALLTHROUGH;

    // from here sequence overtaken from Linux Kernel function pl2303_open()
    case CONFIG_PL2303_RESET_ENDP1:
      // step 1
      if (p_cdc->pl2303.serial_private.quirks & PL2303_QUIRK_LEGACY) {
        TU_ASSERT_COMPLETE(pl2303_clear_halt(p_cdc, PL2303_OUT_EP, pl2303_process_config, CONFIG_PL2303_RESET_ENDP2));
      } else {
        /* reset upstream data pipes */
        if (p_cdc->pl2303.serial_private.type == &pl2303_type_data[TYPE_HXN]) {
          TU_ASSERT_COMPLETE(pl2303_vendor_write(p_cdc, PL2303_HXN_RESET_REG, // skip CONFIG_PL2303_RESET_ENDP2, no 2nd step
                                        PL2303_HXN_RESET_UPSTREAM_PIPE | PL2303_HXN_RESET_DOWNSTREAM_PIPE,
                                        pl2303_process_config, CONFIG_PL2303_LINE_CODING));
        } else {
          pl2303_vendor_write(p_cdc, 8, 0, pl2303_process_config, CONFIG_PL2303_RESET_ENDP2);
        }
      }
      break;

    case CONFIG_PL2303_RESET_ENDP2:
      // step 2
      if (p_cdc->pl2303.serial_private.quirks & PL2303_QUIRK_LEGACY) {
        TU_ASSERT_COMPLETE(pl2303_clear_halt(p_cdc, PL2303_IN_EP, pl2303_process_config, CONFIG_PL2303_LINE_CODING));
      } else {
        /* reset upstream data pipes */
        if (p_cdc->pl2303.serial_private.type == &pl2303_type_data[TYPE_HXN]) {
          // here nothing to do, only structure of previous step overtaken for better reading and comparison
        } else {
          TU_ASSERT_COMPLETE(pl2303_vendor_write(p_cdc, 9, 0, pl2303_process_config, CONFIG_PL2303_LINE_CODING));
        }
      }
      break;

    // from here sequence overtaken from Linux Kernel function pl2303_set_termios()
    // unnecessary pl2303_get_line_request() is skipped due to a stall
    case CONFIG_PL2303_LINE_CODING:
      #ifdef CFG_TUH_CDC_LINE_CODING_ON_ENUM
        p_cdc->requested_line_coding = (cdc_line_coding_t) CFG_TUH_CDC_LINE_CODING_ON_ENUM;
        TU_ASSERT_COMPLETE( pl2303_set_line_request(p_cdc, pl2303_internal_control_complete, CONFIG_PL2303_MODEM_CONTROL));
        break;
      #else
        TU_ATTR_FALLTHROUGH;
      #endif

    case CONFIG_PL2303_MODEM_CONTROL:
      #ifdef LINE_CONTROL_ON_ENUM
        p_cdc->requested_line_state.all = LINE_CONTROL_ON_ENUM;
        TU_ASSERT_COMPLETE(pl2303_set_control_lines(p_cdc, pl2303_internal_control_complete, CONFIG_PL2303_COMPLETE));
        break;
      #else
        TU_ATTR_FALLTHROUGH;
      #endif

// skipped, because it's not working with each PL230x. flow control can be also set by PL2303 EEPROM Writer Program
//    case CONFIG_PL2303_FLOW_CTRL_READ:
//      // read flow control register for modify & write back in next step
//      if (p_cdc->pl2303.serial_private.type == &pl2303_type_data[TYPE_HXN]) {
//        TU_LOG_P_CDC ( "1\r\n" );
//        TU_ASSERT_COMPLETE(pl2303_vendor_read(p_cdc, PL2303_HXN_FLOWCTRL_REG, &buf, pl2303_process_config,
//                                              CONFIG_PL2303_FLOW_CTRL_WRITE));
//      } else {
//        TU_LOG_P_CDC ( "2\r\n" );
//        TU_ASSERT_COMPLETE(pl2303_vendor_read(p_cdc, 0, &buf, pl2303_process_config, CONFIG_PL2303_FLOW_CTRL_WRITE));
//      }
//      break;
//
//    case CONFIG_PL2303_FLOW_CTRL_WRITE:
//      // no flow control
//      buf = xfer->buffer[0];
//      if (p_cdc->pl2303.serial_private.type == &pl2303_type_data[TYPE_HXN]) {
//        buf &= (uint8_t) ~PL2303_HXN_FLOWCTRL_MASK;
//        buf |= PL2303_HXN_FLOWCTRL_NONE;
//        TU_ASSERT_COMPLETE(pl2303_vendor_write(p_cdc, PL2303_HXN_FLOWCTRL_REG, buf, pl2303_process_config,
//                                               CONFIG_PL2303_COMPLETE));
//      } else {
//        buf &= (uint8_t) ~PL2303_FLOWCTRL_MASK;
//        TU_ASSERT_COMPLETE(pl2303_vendor_write(p_cdc, 0, buf, pl2303_process_config, CONFIG_PL2303_COMPLETE));
//      }
//      break;

    case CONFIG_PL2303_COMPLETE:
      set_config_complete(idx, 0, true);
      break;

    default:
      TU_ASSERT_COMPLETE(false);
      break;
  }
}

//------------- Helper -------------//

static int8_t pl2303_detect_type(cdch_interface_t * p_cdc, uint8_t step,
                                 tuh_xfer_cb_t complete_cb, uintptr_t user_data )
{
  /*
   * Legacy PL2303H, variants 0 and 1 (difference unknown).
   */
  if (desc_dev->bDeviceClass == 0x02) {
    return TYPE_H;    /* variant 0 */
  }

  if (desc_dev->bMaxPacketSize0 != 0x40) {
    if (desc_dev->bDeviceClass == 0x00 || desc_dev->bDeviceClass == 0xff) {
      return TYPE_H;  /* variant 1 */
    }
    return TYPE_H;    /* variant 0 */
  }

  switch (desc_dev->bcdUSB) {
    case 0x101:
      /* USB 1.0.1? Let's assume they meant 1.1... */
      TU_ATTR_FALLTHROUGH;
    case 0x110:
      switch (desc_dev->bcdDevice) {
        case 0x300:
          return TYPE_HX;
        case 0x400:
          return TYPE_HXD;
        default:
          return TYPE_HX;
      }
      break;
    case 0x200:
      switch (desc_dev->bcdDevice) {
        case 0x100: /* GC */
        case 0x105:
          return TYPE_HXN;
        case 0x300: /* GT / TA */
          if (step == 1) {
            // step 1 trigger pl2303_supports_hx_status() request
            TU_ASSERT(pl2303_supports_hx_status (p_cdc, complete_cb, user_data), PL2303_DETECT_TYPE_FAILED);
            return PL2303_SUPPORTS_HX_STATUS_TRIGGERED;
          } else {
            // step 2 use supports_hx_status
            if (p_cdc->pl2303.supports_hx_status) {
              return TYPE_TA;
            }
          }
          TU_ATTR_FALLTHROUGH;
        case 0x305:
        case 0x400: /* GL */
        case 0x405:
          return TYPE_HXN;
        case 0x500: /* GE / TB */
          if (step == 1) {
            // step 1 trigger pl2303_supports_hx_status() request
            TU_ASSERT(pl2303_supports_hx_status (p_cdc, complete_cb, user_data), PL2303_DETECT_TYPE_FAILED);
            return PL2303_SUPPORTS_HX_STATUS_TRIGGERED;
          } else {
            // step 2 use supports_hx_status
            if (p_cdc->pl2303.supports_hx_status) {
              return TYPE_TB;
            }
          }
          TU_ATTR_FALLTHROUGH;
        case 0x505:
        case 0x600: /* GS */
        case 0x605:
        case 0x700: /* GR */
        case 0x705:
          return TYPE_HXN;
        default:
          break;
      }
      break;
    default: break;
  }

  TU_LOG_P_CDC("unknown device type bcdUSB = 0x%04x", desc_dev->bcdUSB);

  return PL2303_DETECT_TYPE_FAILED;
}

/*
 * Returns the nearest supported baud rate that can be set directly without
 * using divisors.
 */
static uint32_t pl2303_get_supported_baud_rate(uint32_t baud)
{
  static const uint32_t baud_sup[] = {
    75, 150, 300, 600, 1200, 1800, 2400, 3600, 4800, 7200, 9600,
    14400, 19200, 28800, 38400, 57600, 115200, 230400, 460800,
    614400, 921600, 1228800, 2457600, 3000000, 6000000
  };

  uint8_t i;
  for (i = 0; i < TU_ARRAY_SIZE(baud_sup); ++i) {
    if (baud_sup[i] > baud) {
      break;
    }
  }

  if (i == TU_ARRAY_SIZE(baud_sup)) {
    baud = baud_sup[i - 1];
  } else if (i > 0 && (baud_sup[i] - baud) > (baud - baud_sup[i - 1])) {
    baud = baud_sup[i - 1];
  } else {
    baud = baud_sup[i];
  }

  return baud;
}

/*
 * NOTE: If unsupported baud rates are set directly, the PL2303 seems to
 *       use 9600 baud.
 */
static uint32_t pl2303_encode_baud_rate_direct(uint8_t buf[PL2303_LINE_CODING_BAUDRATE_BUFSIZE], uint32_t baud)
{
  uint32_t baud_le = tu_htole32(baud);
  buf[0] = (uint8_t) ( baud_le        & 0xff);
  buf[1] = (uint8_t) ((baud_le >>  8) & 0xff);
  buf[2] = (uint8_t) ((baud_le >> 16) & 0xff);
  buf[3] = (uint8_t) ((baud_le >> 24) & 0xff);

  return baud;
}

static uint32_t pl2303_encode_baud_rate_divisor(uint8_t buf[PL2303_LINE_CODING_BAUDRATE_BUFSIZE], uint32_t baud)
{
  uint32_t baseline, mantissa, exponent;

  /*
   * Apparently the formula is:
   *   baudrate = 12M * 32 / (mantissa * 4^exponent)
   * where
   *   mantissa = buf[8:0]
   *   exponent = buf[11:9]
   */
  baseline = 12000000 * 32;
  mantissa = baseline / baud;
  if (mantissa == 0)
    mantissa = 1; /* Avoid dividing by zero if baud > 32 * 12M. */
  exponent = 0;
  while (mantissa >= 512) {
    if (exponent < 7) {
      mantissa >>= 2; /* divide by 4 */
      exponent++;
    } else {
      /* Exponent is maxed. Trim mantissa and leave. */
      mantissa = 511;
      break;
    }
  }

  buf[3] = 0x80;
  buf[2] = 0;
  buf[1] = (uint8_t) ((exponent << 1 |  mantissa >> 8) & 0xff);
  buf[0] = (uint8_t) (mantissa & 0xff);

  /* Calculate and return the exact baud rate. */
  baud = (baseline / mantissa) >> (exponent << 1);

  return baud;
}

static uint32_t pl2303_encode_baud_rate_divisor_alt(uint8_t buf[PL2303_LINE_CODING_BAUDRATE_BUFSIZE], uint32_t baud)
{
  uint32_t baseline, mantissa, exponent;

  /*
   * Apparently, for the TA version the formula is:
   *   baudrate = 12M * 32 / (mantissa * 2^exponent)
   * where
   *   mantissa = buf[10:0]
   *   exponent = buf[15:13 16]
   */
  baseline = 12000000 * 32;
  mantissa = baseline / baud;
  if (mantissa == 0) {
    mantissa = 1;   /* Avoid dividing by zero if baud > 32 * 12M. */
  }
  exponent = 0;
  while (mantissa >= 2048) {
    if (exponent < 15) {
      mantissa >>= 1; /* divide by 2 */
      exponent++;
    } else {
      /* Exponent is maxed. Trim mantissa and leave. */
      mantissa = 2047;
      break;
    }
  }

  buf[3] = 0x80;
  buf[2] = (uint8_t) (exponent & 0x01);
  buf[1] = (uint8_t) (((exponent &  (uint32_t) ~0x01) << 4 | mantissa >> 8 ) & 0xff);
  buf[0] = (uint8_t) (mantissa & 0xff);

  /* Calculate and return the exact baud rate. */
  baud = (baseline / mantissa) >> exponent;

  return baud;
}

static bool pl2303_encode_baud_rate(cdch_interface_t * p_cdc, uint8_t buf[PL2303_LINE_CODING_BAUDRATE_BUFSIZE])
{
  uint32_t baud = p_cdc->requested_line_coding.bit_rate;
  uint32_t baud_sup;

  TU_VERIFY(baud && baud <= p_cdc->pl2303.serial_private.type->max_baud_rate);
  /*
   * Use direct method for supported baud rates, otherwise use divisors.
   * Newer chip types do not support divisor encoding.
   */
  if (p_cdc->pl2303.serial_private.type->no_divisors) {
    baud_sup = baud;
  } else {
    baud_sup = pl2303_get_supported_baud_rate(baud);
  }

  if (baud == baud_sup) {
    baud = pl2303_encode_baud_rate_direct(buf, baud);
  } else if (p_cdc->pl2303.serial_private.type->alt_divisors) {
    baud = pl2303_encode_baud_rate_divisor_alt(buf, baud);
  } else {
    baud = pl2303_encode_baud_rate_divisor(buf, baud);
  }
  TU_LOG_P_CDC("real baudrate %lu", baud);

  return true;
}

#endif // CFG_TUH_CDC_PL2303

#endif<|MERGE_RESOLUTION|>--- conflicted
+++ resolved
@@ -507,12 +507,7 @@
   TU_VERIFY(p_cdc);
 
   bool ret = tu_edpt_stream_clear(&p_cdc->stream.rx);
-<<<<<<< HEAD
-  tu_edpt_stream_read_xfer(&p_cdc->stream.rx);
-
-=======
   tu_edpt_stream_read_xfer(p_cdc->daddr, &p_cdc->stream.rx);
->>>>>>> e95973d3
   return ret;
 }
 
@@ -784,11 +779,7 @@
       tuh_cdc_tx_complete_cb(idx);
     }
 
-<<<<<<< HEAD
-    if (0 == tu_edpt_stream_write_xfer(&p_cdc->stream.tx)) {
-=======
     if ( 0 == tu_edpt_stream_write_xfer(daddr, &p_cdc->stream.tx) ) {
->>>>>>> e95973d3
       // If there is no data left, a ZLP should be sent if:
       // - xferred_bytes is multiple of EP Packet size and not zero
       tu_edpt_stream_write_zlp_if_needed(daddr, &p_cdc->stream.tx, xferred_bytes);
@@ -798,13 +789,8 @@
     if (p_cdc->serial_drid == SERIAL_DRIVER_FTDI && xferred_bytes > 2) {
       // FTDI reserve 2 bytes for status
       // uint8_t status[2] = {p_cdc->stream.rx.ep_buf[0], p_cdc->stream.rx.ep_buf[1]};
-<<<<<<< HEAD
-      tu_edpt_stream_read_xfer_complete_offset(&p_cdc->stream.rx, xferred_bytes, 2);
-    } else
-=======
       tu_edpt_stream_read_xfer_complete_with_buf(&p_cdc->stream.rx, p_cdc->stream.rx.ep_buf+2, xferred_bytes-2);
     }else
->>>>>>> e95973d3
     #endif
     {
       tu_edpt_stream_read_xfer_complete(&p_cdc->stream.rx, xferred_bytes);
@@ -816,13 +802,8 @@
     }
 
     // prepare for next transfer if needed
-<<<<<<< HEAD
-    tu_edpt_stream_read_xfer(&p_cdc->stream.rx);
-  } else if (ep_addr == p_cdc->ep_notif) {
-=======
     tu_edpt_stream_read_xfer(daddr, &p_cdc->stream.rx);
   }else if ( ep_addr == p_cdc->ep_notif ) {
->>>>>>> e95973d3
     // TODO handle notification endpoint
   } else {
     TU_ASSERT(false);
@@ -861,14 +842,9 @@
   // Note: Protocol 0xFF can be RNDIS device
   if (TUSB_CLASS_CDC                           == itf_desc->bInterfaceClass &&
       CDC_COMM_SUBCLASS_ABSTRACT_CONTROL_MODEL == itf_desc->bInterfaceSubClass) {
-<<<<<<< HEAD
-    driver_detected = &serial_drivers[0];
-  } else if (SERIAL_DRIVER_COUNT > 1 && TUSB_CLASS_VENDOR_SPECIFIC == itf_desc->bInterfaceClass) {
-=======
     return acm_open(daddr, itf_desc, max_len);
   } else if (SERIAL_DRIVER_COUNT > 1 &&
              TUSB_CLASS_VENDOR_SPECIFIC == itf_desc->bInterfaceClass) {
->>>>>>> e95973d3
     uint16_t vid, pid;
     TU_VERIFY(tuh_vid_pid_get(daddr, &vid, &pid));
 
@@ -896,7 +872,6 @@
   return false;
 }
 
-<<<<<<< HEAD
 static void set_config_complete(uint8_t idx, uint8_t itf_offset, bool success) {
   cdch_interface_t * p_cdc = get_itf(idx);
   TU_ASSERT(p_cdc,);
@@ -908,23 +883,12 @@
       tuh_cdc_mount_cb(idx);
     }
     // Prepare for incoming data
-    tu_edpt_stream_read_xfer(&p_cdc->stream.rx);
+    tu_edpt_stream_read_xfer(p_cdc->daddr, &p_cdc->stream.rx);
   } else {
     // clear the interface entry
     p_cdc->daddr = 0;
     p_cdc->bInterfaceNumber = 0;
   }
-=======
-static void set_config_complete(cdch_interface_t * p_cdc, uint8_t idx, uint8_t itf_num) {
-  TU_LOG_DRV("CDCh Set Configure complete\r\n");
-  p_cdc->mounted = true;
-  if (tuh_cdc_mount_cb) {
-    tuh_cdc_mount_cb(idx);
-  }
-
-  // Prepare for incoming data
-  tu_edpt_stream_read_xfer(p_cdc->daddr, &p_cdc->stream.rx);
->>>>>>> e95973d3
 
   // notify usbh that driver enumeration is complete
   usbh_driver_set_config_complete(p_cdc->daddr, p_cdc->bInterfaceNumber + itf_offset);
@@ -1107,24 +1071,11 @@
     p_desc = tu_desc_next(p_desc);
   }
 
-<<<<<<< HEAD
   //------------- Data Interface (if any) -------------//
   if ((TUSB_DESC_INTERFACE == tu_desc_type(p_desc)) &&
       (TUSB_CLASS_CDC_DATA == ((tusb_desc_interface_t const *) p_desc)->bInterfaceClass)) {
     // next to endpoint descriptor
     p_desc = tu_desc_next(p_desc);
-=======
-  return divisor;
-}
-
-static uint32_t ftdi_232bm_baud_to_divisor(uint32_t baud) {
-  return ftdi_232bm_baud_base_to_divisor(baud, 48000000u);
-}
-
-static bool ftdi_sio_set_baudrate(cdch_interface_t* p_cdc, uint32_t baudrate, tuh_xfer_cb_t complete_cb, uintptr_t user_data) {
-  uint16_t const divisor = (uint16_t) ftdi_232bm_baud_to_divisor(baudrate);
-  TU_LOG_DRV("CDC FTDI Set BaudRate = %" PRIu32 ", divisor = 0x%04x\r\n", baudrate, divisor);
->>>>>>> e95973d3
 
     // data endpoints expected to be in pairs
     TU_ASSERT(open_ep_stream_pair(p_cdc, (tusb_desc_endpoint_t const *) p_desc));
@@ -1221,7 +1172,6 @@
                           p_cdc->ftdi.channel, complete_cb, user_data);
 }
 
-<<<<<<< HEAD
 static bool ftdi_change_speed(cdch_interface_t * p_cdc, tuh_xfer_cb_t complete_cb, uintptr_t user_data) {
   uint32_t index_value = ftdi_get_divisor(p_cdc);
   TU_VERIFY(index_value);
@@ -1233,14 +1183,6 @@
 
   return ftdi_set_request(p_cdc, FTDI_SIO_SET_BAUDRATE_REQUEST, FTDI_SIO_SET_BAUDRATE_REQUEST_TYPE,
                           value, index, complete_cb, user_data);
-=======
-static bool cp210x_set_baudrate(cdch_interface_t* p_cdc, uint32_t baudrate, tuh_xfer_cb_t complete_cb, uintptr_t user_data) {
-  TU_LOG_DRV("CDC CP210x Set BaudRate = %" PRIu32 "\r\n", baudrate);
-  uint32_t baud_le = tu_htole32(baudrate);
-  p_cdc->user_control_cb = complete_cb;
-  return cp210x_set_request(p_cdc, CP210X_SET_BAUDRATE, 0, (uint8_t *) &baud_le, 4,
-                            complete_cb ? cdch_internal_control_complete : NULL, user_data);
->>>>>>> e95973d3
 }
 
 static bool ftdi_set_data_request(cdch_interface_t * p_cdc, tuh_xfer_cb_t complete_cb, uintptr_t user_data) {
