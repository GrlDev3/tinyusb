/*
 * The MIT License (MIT)
 *
 * Copyright (c) 2019 Ha Thach (tinyusb.org)
 *
 * Permission is hereby granted, free of charge, to any person obtaining a copy
 * of this software and associated documentation files (the "Software"), to deal
 * in the Software without restriction, including without limitation the rights
 * to use, copy, modify, merge, publish, distribute, sublicense, and/or sell
 * copies of the Software, and to permit persons to whom the Software is
 * furnished to do so, subject to the following conditions:
 *
 * The above copyright notice and this permission notice shall be included in
 * all copies or substantial portions of the Software.
 *
 * THE SOFTWARE IS PROVIDED "AS IS", WITHOUT WARRANTY OF ANY KIND, EXPRESS OR
 * IMPLIED, INCLUDING BUT NOT LIMITED TO THE WARRANTIES OF MERCHANTABILITY,
 * FITNESS FOR A PARTICULAR PURPOSE AND NONINFRINGEMENT. IN NO EVENT SHALL THE
 * AUTHORS OR COPYRIGHT HOLDERS BE LIABLE FOR ANY CLAIM, DAMAGES OR OTHER
 * LIABILITY, WHETHER IN AN ACTION OF CONTRACT, TORT OR OTHERWISE, ARISING FROM,
 * OUT OF OR IN CONNECTION WITH THE SOFTWARE OR THE USE OR OTHER DEALINGS IN
 * THE SOFTWARE.
 *
 * This file is part of the TinyUSB stack.
 */

#include "tusb_option.h"

#if (CFG_TUD_ENABLED && CFG_TUD_MSC)

#include "device/dcd.h"         // for faking dcd_event_xfer_complete
#include "device/usbd.h"
#include "device/usbd_pvt.h"

#include "msc_device.h"

// Level where CFG_TUSB_DEBUG must be at least for this driver is logged
#ifndef CFG_TUD_MSC_LOG_LEVEL
  #define CFG_TUD_MSC_LOG_LEVEL   CFG_TUD_LOG_LEVEL
#endif

#define TU_LOG_DRV(...)   TU_LOG(CFG_TUD_MSC_LOG_LEVEL, __VA_ARGS__)

//--------------------------------------------------------------------+
// MACRO CONSTANT TYPEDEF
//--------------------------------------------------------------------+
enum {
  MSC_STAGE_CMD  = 0,
  MSC_STAGE_DATA,
  MSC_STAGE_STATUS,
  MSC_STAGE_STATUS_SENT,
  MSC_STAGE_NEED_RESET,
};

enum {
  MSC_NEXT_OP_NONE = 0,
  MSC_NEXT_OP_READ10,
  MSC_NEXT_OP_WRITE10,
  MSC_NEXT_OP_STATUS
};

typedef struct {
  TU_ATTR_ALIGNED(4) msc_cbw_t cbw;
  TU_ATTR_ALIGNED(4) msc_csw_t csw;

  uint8_t  rhport;
  uint8_t  itf_num;
  uint8_t  ep_in;
  uint8_t  ep_out;

  // Bulk Only Transfer (BOT) Protocol
  uint8_t  stage;

  uint32_t total_len;   // byte to be transferred, can be smaller than total_bytes in cbw
  uint32_t xferred_len; // numbered of bytes transferred so far in the Data Stage

  // Sense Response Data
  uint8_t sense_key;
  uint8_t add_sense_code;
  uint8_t add_sense_qualifier;

  // Async IO
  uint8_t next_op;
  uint32_t xferred_bytes;
}mscd_interface_t;

static mscd_interface_t _mscd_itf;

CFG_TUD_MEM_SECTION static struct {
  TUD_EPBUF_DEF(buf, CFG_TUD_MSC_EP_BUFSIZE);
} _mscd_epbuf;

//--------------------------------------------------------------------+
// INTERNAL OBJECT & FUNCTION DECLARATION
//--------------------------------------------------------------------+
static int32_t proc_builtin_scsi(uint8_t lun, uint8_t const scsi_cmd[16], uint8_t* buffer, uint32_t bufsize);
static void proc_read10_cmd(mscd_interface_t* p_msc);
static void proc_read10_next(mscd_interface_t* p_msc, int32_t nbytes);
static void proc_write10_cmd(mscd_interface_t* p_msc);
static void proc_write10_new_data(mscd_interface_t* p_msc, uint32_t xferred_bytes);
static void proc_write10_next(mscd_interface_t* p_msc, uint32_t xferred_bytes, int32_t nbytes);
static bool proc_stage_status(mscd_interface_t* p_msc);
static void tud_msc_async_io_done_cb(void* bytes_processed);

TU_ATTR_ALWAYS_INLINE static inline bool is_data_in(uint8_t dir) {
  return tu_bit_test(dir, 7);
}

static inline bool send_csw(mscd_interface_t* p_msc) {
  // Data residue is always = host expect - actual transferred
  uint8_t rhport = p_msc->rhport;
  p_msc->csw.data_residue = p_msc->cbw.total_bytes - p_msc->xferred_len;
  p_msc->stage = MSC_STAGE_STATUS_SENT;
  memcpy(_mscd_epbuf.buf, &p_msc->csw, sizeof(msc_csw_t));
  return usbd_edpt_xfer(rhport, p_msc->ep_in , _mscd_epbuf.buf, sizeof(msc_csw_t));
}

static inline bool prepare_cbw(mscd_interface_t* p_msc) {
  uint8_t rhport = p_msc->rhport;
  p_msc->stage = MSC_STAGE_CMD;
  return usbd_edpt_xfer(rhport, p_msc->ep_out,  _mscd_epbuf.buf, sizeof(msc_cbw_t));
}

static void fail_scsi_op(mscd_interface_t* p_msc, uint8_t status) {
  msc_cbw_t const * p_cbw = &p_msc->cbw;
  msc_csw_t       * p_csw = &p_msc->csw;
  uint8_t rhport = p_msc->rhport;

  p_csw->status       = status;
  p_csw->data_residue = p_msc->cbw.total_bytes - p_msc->xferred_len;
  p_msc->stage        = MSC_STAGE_STATUS;

  // failed but sense key is not set: default to Illegal Request
  if (p_msc->sense_key == 0) {
    tud_msc_set_sense(p_cbw->lun, SCSI_SENSE_ILLEGAL_REQUEST, 0x20, 0x00);
  }

  // If there is data stage and not yet complete, stall it
  if (p_cbw->total_bytes && p_csw->data_residue) {
    if (is_data_in(p_cbw->dir)) {
      usbd_edpt_stall(rhport, p_msc->ep_in);
    } else {
      usbd_edpt_stall(rhport, p_msc->ep_out);
    }
  }
}

static inline uint32_t rdwr10_get_lba(uint8_t const command[]) {
  // use offsetof to avoid pointer to the odd/unaligned address
  const uint32_t lba = tu_unaligned_read32(command + offsetof(scsi_write10_t, lba));
  return tu_ntohl(lba); // lba is in Big Endian
}

static inline uint16_t rdwr10_get_blockcount(msc_cbw_t const* cbw) {
  uint16_t const block_count = tu_unaligned_read16(cbw->command + offsetof(scsi_write10_t, block_count));
  return tu_ntohs(block_count);
}

static inline uint16_t rdwr10_get_blocksize(msc_cbw_t const* cbw) {
  // first extract block count in the command
  uint16_t const block_count = rdwr10_get_blockcount(cbw);
  if (block_count == 0) {
    return 0; // invalid block count
  }
  return (uint16_t) (cbw->total_bytes / block_count);
}

static uint8_t rdwr10_validate_cmd(msc_cbw_t const* cbw) {
  uint8_t status = MSC_CSW_STATUS_PASSED;
  uint16_t const block_count = rdwr10_get_blockcount(cbw);

  if (cbw->total_bytes == 0) {
    if (block_count) {
      TU_LOG_DRV("  SCSI case 2 (Hn < Di) or case 3 (Hn < Do) \r\n");
      status = MSC_CSW_STATUS_PHASE_ERROR;
    } else {
      // no data transfer, only exist in complaint test suite
    }
  } else {
    if (SCSI_CMD_READ_10 == cbw->command[0] && !is_data_in(cbw->dir)) {
      TU_LOG_DRV("  SCSI case 10 (Ho <> Di)\r\n");
      status = MSC_CSW_STATUS_PHASE_ERROR;
    } else if (SCSI_CMD_WRITE_10 == cbw->command[0] && is_data_in(cbw->dir)) {
      TU_LOG_DRV("  SCSI case 8 (Hi <> Do)\r\n");
      status = MSC_CSW_STATUS_PHASE_ERROR;
    } else if (0 == block_count) {
      TU_LOG_DRV("  SCSI case 4 Hi > Dn (READ10) or case 9 Ho > Dn (WRITE10) \r\n");
      status = MSC_CSW_STATUS_FAILED;
    } else if (cbw->total_bytes / block_count == 0) {
      TU_LOG_DRV(" Computed block size = 0. SCSI case 7 Hi < Di (READ10) or case 13 Ho < Do (WRIT10)\r\n");
      status = MSC_CSW_STATUS_PHASE_ERROR;
    }
  }

  return status;
}

static bool proc_stage_status(mscd_interface_t* p_msc) {
  uint8_t rhport = p_msc->rhport;
  msc_cbw_t const* p_cbw = &p_msc->cbw;
  // skip status if epin is currently stalled, will do it when received Clear Stall request
    if (!usbd_edpt_stalled(rhport, p_msc->ep_in)) {
      if ((p_cbw->total_bytes > p_msc->xferred_len) && is_data_in(p_cbw->dir)) {
        // 6.7 The 13 Cases: case 5 (Hi > Di): STALL before status
        // TU_LOG_DRV("  SCSI case 5 (Hi > Di): %lu > %lu\r\n", p_cbw->total_bytes, p_msc->xferred_len);
        usbd_edpt_stall(rhport, p_msc->ep_in);
      } else {
        TU_ASSERT(send_csw(p_msc));
      }
    }

    #if TU_CHECK_MCU(OPT_MCU_CXD56)
    // WORKAROUND: cxd56 has its own nuttx usb stack which does not forward Set/ClearFeature(Endpoint) to DCD.
    // There is no way for us to know when EP is un-stall, therefore we will unconditionally un-stall here and
    // hope everything will work
    if ( usbd_edpt_stalled(rhport, p_msc->ep_in) ) {
      usbd_edpt_clear_stall(rhport, p_msc->ep_in);
      send_csw(p_msc);
    }
    #endif
    return true;
}

//--------------------------------------------------------------------+
// Debug
//--------------------------------------------------------------------+
#if CFG_TUSB_DEBUG >= CFG_TUD_MSC_LOG_LEVEL

TU_ATTR_UNUSED tu_static tu_lookup_entry_t const _msc_scsi_cmd_lookup[] = {
  { .key = SCSI_CMD_TEST_UNIT_READY              , .data = "Test Unit Ready" },
  { .key = SCSI_CMD_INQUIRY                      , .data = "Inquiry" },
  { .key = SCSI_CMD_MODE_SELECT_6                , .data = "Mode_Select 6" },
  { .key = SCSI_CMD_MODE_SENSE_6                 , .data = "Mode_Sense 6" },
  { .key = SCSI_CMD_START_STOP_UNIT              , .data = "Start Stop Unit" },
  { .key = SCSI_CMD_PREVENT_ALLOW_MEDIUM_REMOVAL , .data = "Prevent/Allow Medium Removal" },
  { .key = SCSI_CMD_READ_CAPACITY_10             , .data = "Read Capacity10" },
  { .key = SCSI_CMD_REQUEST_SENSE                , .data = "Request Sense" },
  { .key = SCSI_CMD_READ_FORMAT_CAPACITY         , .data = "Read Format Capacity" },
  { .key = SCSI_CMD_READ_10                      , .data = "Read10" },
  { .key = SCSI_CMD_WRITE_10                     , .data = "Write10" }
};

TU_ATTR_UNUSED tu_static tu_lookup_table_t const _msc_scsi_cmd_table = {
  .count = TU_ARRAY_SIZE(_msc_scsi_cmd_lookup),
  .items = _msc_scsi_cmd_lookup
};

#endif

//--------------------------------------------------------------------+
// APPLICATION API
//--------------------------------------------------------------------+
bool tud_msc_set_sense(uint8_t lun, uint8_t sense_key, uint8_t add_sense_code, uint8_t add_sense_qualifier) {
  (void) lun;
  _mscd_itf.sense_key           = sense_key;
  _mscd_itf.add_sense_code      = add_sense_code;
  _mscd_itf.add_sense_qualifier = add_sense_qualifier;
  return true;
}

static inline void set_sense_medium_not_present(uint8_t lun) {
  // default sense is NOT READY, MEDIUM NOT PRESENT
  tud_msc_set_sense(lun, SCSI_SENSE_NOT_READY, 0x3A, 0x00);
}

void tud_msc_async_io_done(int32_t bytes_processed) {
  // Precheck to avoid queueing multiple RW done callback
  TU_VERIFY(_mscd_itf.next_op != MSC_NEXT_OP_NONE,);
  // Call usbd_edpt_xfer() in tud_task() to avoid racing condition
  usbd_defer_func(tud_msc_async_io_done_cb, (void*) (intptr_t)bytes_processed, false);
}

static void tud_msc_async_io_done_cb(void* bytes_processed) {
  TU_VERIFY(_mscd_itf.next_op != MSC_NEXT_OP_NONE,);
  uint8_t next_op = _mscd_itf.next_op;
  _mscd_itf.next_op = MSC_NEXT_OP_NONE;
  int32_t nbytes = (int32_t)(intptr_t)bytes_processed;
  // READ10
  if (next_op == MSC_NEXT_OP_READ10) {
    proc_read10_next(&_mscd_itf, nbytes);
  } else if (next_op == MSC_NEXT_OP_WRITE10) {
    proc_write10_next(&_mscd_itf, _mscd_itf.xferred_bytes, nbytes);
    // Need to manually invoke CSW transfer
    if (_mscd_itf.stage == MSC_STAGE_STATUS) {
      proc_stage_status(&_mscd_itf);
    }
  }
}

//--------------------------------------------------------------------+
// USBD Driver API
//--------------------------------------------------------------------+
void mscd_init(void) {
  tu_memclr(&_mscd_itf, sizeof(mscd_interface_t));
}

bool mscd_deinit(void) {
  return true; // nothing to do
}

void mscd_reset(uint8_t rhport) {
  (void) rhport;
  tu_memclr(&_mscd_itf, sizeof(mscd_interface_t));
}

uint16_t mscd_open(uint8_t rhport, tusb_desc_interface_t const * itf_desc, uint16_t max_len) {
  // only support SCSI's BOT protocol
  TU_VERIFY(TUSB_CLASS_MSC    == itf_desc->bInterfaceClass &&
            MSC_SUBCLASS_SCSI == itf_desc->bInterfaceSubClass &&
            MSC_PROTOCOL_BOT  == itf_desc->bInterfaceProtocol, 0);
  uint16_t const drv_len = sizeof(tusb_desc_interface_t) + 2*sizeof(tusb_desc_endpoint_t);
  TU_ASSERT(max_len >= drv_len, 0); // Max length must be at least 1 interface + 2 endpoints

  mscd_interface_t * p_msc = &_mscd_itf;
  p_msc->itf_num = itf_desc->bInterfaceNumber;
  p_msc->rhport = rhport;

  // Open endpoint pair
  TU_ASSERT(usbd_open_edpt_pair(rhport, tu_desc_next(itf_desc), 2, TUSB_XFER_BULK, &p_msc->ep_out, &p_msc->ep_in), 0);

  // Prepare for Command Block Wrapper
  TU_ASSERT(prepare_cbw(p_msc), drv_len);

  return drv_len;
}

static void proc_bot_reset(mscd_interface_t* p_msc) {
  p_msc->stage       = MSC_STAGE_CMD;
  p_msc->total_len   = 0;
  p_msc->xferred_len = 0;
  p_msc->sense_key           = 0;
  p_msc->add_sense_code      = 0;
  p_msc->add_sense_qualifier = 0;
}

// Invoked when a control transfer occurred on an interface of this class
// Driver response accordingly to the request and the transfer stage (setup/data/ack)
// return false to stall control endpoint (e.g unsupported request)
bool mscd_control_xfer_cb(uint8_t rhport, uint8_t stage, tusb_control_request_t const * request) {
  if (stage != CONTROL_STAGE_SETUP) {
    return true; // nothing to do with DATA & ACK stage
  }

  mscd_interface_t* p_msc = &_mscd_itf;

  // Clear Endpoint Feature (stall) for recovery
  if ( TUSB_REQ_TYPE_STANDARD     == request->bmRequestType_bit.type      &&
       TUSB_REQ_RCPT_ENDPOINT     == request->bmRequestType_bit.recipient &&
       TUSB_REQ_CLEAR_FEATURE     == request->bRequest                    &&
       TUSB_REQ_FEATURE_EDPT_HALT == request->wValue ) {
    uint8_t const ep_addr = tu_u16_low(request->wIndex);

    if (p_msc->stage == MSC_STAGE_NEED_RESET) {
      // reset recovery is required to recover from this stage
      // Clear Stall request cannot resolve this -> continue to stall endpoint
      usbd_edpt_stall(rhport, ep_addr);
    } else {
      if (ep_addr == p_msc->ep_in) {
        if (p_msc->stage == MSC_STAGE_STATUS) {
          // resume sending SCSI status if we are in this stage previously before stalled
          TU_ASSERT(send_csw(p_msc));
        }
      } else if (ep_addr == p_msc->ep_out) {
        if (p_msc->stage == MSC_STAGE_CMD) {
          // part of reset recovery (probably due to invalid CBW) -> prepare for new command
          // Note: skip if already queued previously
          if (usbd_edpt_ready(rhport, p_msc->ep_out)) {
            TU_ASSERT(prepare_cbw(p_msc));
          }
        }
      }
    }

    return true;
  }

  // From this point only handle class request only
  TU_VERIFY(request->bmRequestType_bit.type == TUSB_REQ_TYPE_CLASS);

  switch ( request->bRequest ) {
    case MSC_REQ_RESET:
      TU_LOG_DRV("  MSC BOT Reset\r\n");
      TU_VERIFY(request->wValue == 0 && request->wLength == 0);
      proc_bot_reset(p_msc); // driver state reset
      tud_control_status(rhport, request);
    break;

    case MSC_REQ_GET_MAX_LUN: {
      TU_LOG_DRV("  MSC Get Max Lun\r\n");
      TU_VERIFY(request->wValue == 0 && request->wLength == 1);

      uint8_t maxlun = 1;
      if (tud_msc_get_maxlun_cb) {
        maxlun = tud_msc_get_maxlun_cb();
      }
      TU_VERIFY(maxlun);
      maxlun--; // MAX LUN is minus 1 by specs
      tud_control_xfer(rhport, request, &maxlun, 1);
      break;
    }

    default: return false; // stall unsupported request
  }

  return true;
}

bool mscd_xfer_cb(uint8_t rhport, uint8_t ep_addr, xfer_result_t event, uint32_t xferred_bytes) {
  (void) event;

  mscd_interface_t* p_msc = &_mscd_itf;
  msc_cbw_t * p_cbw = &p_msc->cbw;
  msc_csw_t * p_csw = &p_msc->csw;

  switch (p_msc->stage) {
    case MSC_STAGE_CMD: {
      //------------- new CBW received -------------//
      // Complete IN while waiting for CMD is usually Status of previous SCSI op, ignore it
      if (ep_addr != p_msc->ep_out) {
        return true;
      }

      const uint32_t signature = tu_le32toh(tu_unaligned_read32(_mscd_epbuf.buf));

      if (!(xferred_bytes == sizeof(msc_cbw_t) && signature == MSC_CBW_SIGNATURE)) {
        // BOT 6.6.1 If CBW is not valid stall both endpoints until reset recovery
        TU_LOG_DRV("  SCSI CBW is not valid\r\n");
        p_msc->stage = MSC_STAGE_NEED_RESET;
        usbd_edpt_stall(rhport, p_msc->ep_in);
        usbd_edpt_stall(rhport, p_msc->ep_out);
        return false;
      }

      memcpy(p_cbw, _mscd_epbuf.buf, sizeof(msc_cbw_t));

      TU_LOG_DRV("  SCSI Command [Lun%u]: %s\r\n", p_cbw->lun, tu_lookup_find(&_msc_scsi_cmd_table, p_cbw->command[0]));
      // TU_LOG_MEM(CFG_TUD_MSC_LOG_LEVEL, p_cbw, xferred_bytes, 2);

      p_csw->signature    = MSC_CSW_SIGNATURE;
      p_csw->tag          = p_cbw->tag;
      p_csw->data_residue = 0;
      p_csw->status       = MSC_CSW_STATUS_PASSED;

      /*------------- Parse command and prepare DATA -------------*/
      p_msc->stage = MSC_STAGE_DATA;
      p_msc->total_len = p_cbw->total_bytes;
      p_msc->xferred_len = 0;

      // Read10 or Write10
      if ((SCSI_CMD_READ_10 == p_cbw->command[0]) || (SCSI_CMD_WRITE_10 == p_cbw->command[0])) {
        uint8_t const status = rdwr10_validate_cmd(p_cbw);

        if (status != MSC_CSW_STATUS_PASSED) {
          fail_scsi_op(p_msc, status);
        } else if (p_cbw->total_bytes) {
          if (SCSI_CMD_READ_10 == p_cbw->command[0]) {
            proc_read10_cmd(p_msc);
          } else {
            proc_write10_cmd(p_msc);
          }
        } else {
          // no data transfer, only exist in complaint test suite
          p_msc->stage = MSC_STAGE_STATUS;
        }
      } else {
        // For other SCSI commands
        // 1. OUT : queue transfer (invoke app callback after done)
        // 2. IN & Zero: Process if is built-in, else Invoke app callback. Skip DATA if zero length
        if ((p_cbw->total_bytes > 0) && !is_data_in(p_cbw->dir)) {
          if (p_cbw->total_bytes > CFG_TUD_MSC_EP_BUFSIZE) {
            TU_LOG_DRV("  SCSI reject non READ10/WRITE10 with large data\r\n");
            fail_scsi_op(p_msc, MSC_CSW_STATUS_FAILED);
          } else {
            // Didn't check for case 9 (Ho > Dn), which requires examining scsi command first
            // but it is OK to just receive data then responded with failed status
            TU_ASSERT(usbd_edpt_xfer(rhport, p_msc->ep_out, _mscd_epbuf.buf, (uint16_t) p_msc->total_len));
          }
        } else {
          // First process if it is a built-in commands
          int32_t resplen = proc_builtin_scsi(p_cbw->lun, p_cbw->command, _mscd_epbuf.buf, CFG_TUD_MSC_EP_BUFSIZE);

          // Invoke user callback if not built-in
          if ((resplen < 0) && (p_msc->sense_key == 0)) {
            resplen = tud_msc_scsi_cb(p_cbw->lun, p_cbw->command, _mscd_epbuf.buf, (uint16_t)p_msc->total_len);
          }

          if (resplen < 0) {
            // unsupported command
            TU_LOG_DRV("  SCSI unsupported or failed command\r\n");
            fail_scsi_op(p_msc, MSC_CSW_STATUS_FAILED);
          } else if (resplen == 0) {
            if (p_cbw->total_bytes) {
              // 6.7 The 13 Cases: case 4 (Hi > Dn)
              // TU_LOG_DRV("  SCSI case 4 (Hi > Dn): %lu\r\n", p_cbw->total_bytes);
              fail_scsi_op(p_msc, MSC_CSW_STATUS_FAILED);
            } else {
              // case 1 Hn = Dn: all good
              p_msc->stage = MSC_STAGE_STATUS;
            }
          } else {
            if (p_cbw->total_bytes == 0) {
              // 6.7 The 13 Cases: case 2 (Hn < Di)
              // TU_LOG_DRV("  SCSI case 2 (Hn < Di): %lu\r\n", p_cbw->total_bytes);
              fail_scsi_op(p_msc, MSC_CSW_STATUS_FAILED);
            } else {
              // cannot return more than host expect
              p_msc->total_len = tu_min32((uint32_t)resplen, p_cbw->total_bytes);
              TU_ASSERT(usbd_edpt_xfer(rhport, p_msc->ep_in, _mscd_epbuf.buf, (uint16_t) p_msc->total_len));
            }
          }
        }
      }
<<<<<<< HEAD
    }
    break;
=======
      break;
    }
>>>>>>> e95973d3

    case MSC_STAGE_DATA:
      TU_LOG_DRV("  SCSI Data [Lun%u]\r\n", p_cbw->lun);
      TU_ASSERT(xferred_bytes <= CFG_TUD_MSC_EP_BUFSIZE); // sanity check to avoid buffer overflow
      // TU_LOG_MEM(CFG_TUD_MSC_LOG_LEVEL, _mscd_epbuf.buf, xferred_bytes, 2);

      if (SCSI_CMD_READ_10 == p_cbw->command[0]) {
        p_msc->xferred_len += xferred_bytes;

        if ( p_msc->xferred_len >= p_msc->total_len ) {
          // Data Stage is complete
          p_msc->stage = MSC_STAGE_STATUS;
        }else {
          proc_read10_cmd(p_msc);
        }
      } else if (SCSI_CMD_WRITE_10 == p_cbw->command[0]) {
        proc_write10_new_data(p_msc, xferred_bytes);
      } else {
        p_msc->xferred_len += xferred_bytes;

        // OUT transfer, invoke callback if needed
        if ( !is_data_in(p_cbw->dir) ) {
          int32_t cb_result = tud_msc_scsi_cb(p_cbw->lun, p_cbw->command, _mscd_epbuf.buf, (uint16_t) p_msc->total_len);

          if ( cb_result < 0 ) {
            // unsupported command
            TU_LOG_DRV("  SCSI unsupported command\r\n");
            fail_scsi_op(p_msc, MSC_CSW_STATUS_FAILED);
          }else {
            // TODO haven't implement this scenario any further yet
          }
        }

        if ( p_msc->xferred_len >= p_msc->total_len ) {
          // Data Stage is complete
          p_msc->stage = MSC_STAGE_STATUS;
        } else {
          // This scenario with command that take more than one transfer is already rejected at Command stage
          TU_BREAKPOINT();
        }
      }
    break;

    case MSC_STAGE_STATUS:
      // processed immediately after this switch, supposedly to be empty
    break;

    case MSC_STAGE_STATUS_SENT:
      // Wait for the Status phase to complete
      if ((ep_addr == p_msc->ep_in) && (xferred_bytes == sizeof(msc_csw_t))) {
        TU_LOG_DRV("  SCSI Status [Lun%u] = %u\r\n", p_cbw->lun, p_csw->status);
        // TU_LOG_MEM(CFG_TUD_MSC_LOG_LEVEL, p_csw, xferred_bytes, 2);

        // Invoke complete callback if defined
        // Note: There is racing issue with samd51 + qspi flash testing with arduino
        // if complete_cb() is invoked after queuing the status.
        switch (p_cbw->command[0]) {
          case SCSI_CMD_READ_10:
            if (tud_msc_read10_complete_cb) {
              tud_msc_read10_complete_cb(p_cbw->lun);
            }
            break;

          case SCSI_CMD_WRITE_10:
            if (tud_msc_write10_complete_cb) {
              tud_msc_write10_complete_cb(p_cbw->lun);
            }
            break;

          default:
            if (tud_msc_scsi_complete_cb) {
              tud_msc_scsi_complete_cb(p_cbw->lun, p_cbw->command);
            }
            break;
        }

        TU_ASSERT(prepare_cbw(p_msc));
      } else {
        // Any xfer ended here is consider unknown error, ignore it
        TU_LOG1("  Warning expect SCSI Status but received unknown data\r\n");
      }
      break;

    default: break;
  }

  if (p_msc->stage == MSC_STAGE_STATUS) {
    TU_ASSERT(proc_stage_status(p_msc));
  }

  return true;
}

/*------------------------------------------------------------------*/
/* SCSI Command Process
 *------------------------------------------------------------------*/

// return response's length (copied to buffer). Negative if it is not an built-in command or indicate Failed status (CSW)
// In case of a failed status, sense key must be set for reason of failure
static int32_t proc_builtin_scsi(uint8_t lun, uint8_t const scsi_cmd[16], uint8_t* buffer, uint32_t bufsize) {
  (void)bufsize; // TODO refractor later
  int32_t resplen;

  mscd_interface_t* p_msc = &_mscd_itf;

  switch (scsi_cmd[0]) {
    case SCSI_CMD_TEST_UNIT_READY:
      resplen = 0;
      if (!tud_msc_test_unit_ready_cb(lun)) {
        // Failed status response
        resplen = -1;

        // set default sense if not set by callback
        if (p_msc->sense_key == 0) {
          set_sense_medium_not_present(lun);
        }
      }
      break;

    case SCSI_CMD_START_STOP_UNIT:
      resplen = 0;

      if (tud_msc_start_stop_cb) {
        scsi_start_stop_unit_t const* start_stop = (scsi_start_stop_unit_t const*)scsi_cmd;
        if (!tud_msc_start_stop_cb(lun, start_stop->power_condition, start_stop->start, start_stop->load_eject)) {
          // Failed status response
          resplen = -1;

          // set default sense if not set by callback
          if (p_msc->sense_key == 0) {
            set_sense_medium_not_present(lun);
          }
        }
      }
      break;

    case SCSI_CMD_PREVENT_ALLOW_MEDIUM_REMOVAL:
      resplen = 0;

      if (tud_msc_prevent_allow_medium_removal_cb) {
        scsi_prevent_allow_medium_removal_t const* prevent_allow = (scsi_prevent_allow_medium_removal_t const*)scsi_cmd;
        if (!tud_msc_prevent_allow_medium_removal_cb(lun, prevent_allow->prohibit_removal, prevent_allow->control)) {
          // Failed status response
          resplen = -1;

          // set default sense if not set by callback
          if (p_msc->sense_key == 0) {
            set_sense_medium_not_present(lun);
          }
        }
      }
      break;


    case SCSI_CMD_READ_CAPACITY_10: {
      uint32_t block_count;
      uint32_t block_size;
      uint16_t block_size_u16;

      tud_msc_capacity_cb(lun, &block_count, &block_size_u16);
      block_size = (uint32_t)block_size_u16;

      // Invalid block size/count from callback, possibly unit is not ready
      // stall this request, set sense key to NOT READY
      if (block_count == 0 || block_size == 0) {
        resplen = -1;

        // set default sense if not set by callback
        if (p_msc->sense_key == 0) {
          set_sense_medium_not_present(lun);
        }
      } else {
        scsi_read_capacity10_resp_t read_capa10;

        read_capa10.last_lba = tu_htonl(block_count-1);
        read_capa10.block_size = tu_htonl(block_size);

        resplen = sizeof(read_capa10);
        TU_VERIFY(0 == tu_memcpy_s(buffer, bufsize, &read_capa10, (size_t) resplen));
      }
    }
    break;

    case SCSI_CMD_READ_FORMAT_CAPACITY: {
      scsi_read_format_capacity_data_t read_fmt_capa =
      {
        .list_length = 8,
        .block_num = 0,
        .descriptor_type = 2, // formatted media
        .block_size_u16 = 0
      };

      uint32_t block_count;
      uint16_t block_size;

      tud_msc_capacity_cb(lun, &block_count, &block_size);

      // Invalid block size/count from callback, possibly unit is not ready
      // stall this request, set sense key to NOT READY
      if (block_count == 0 || block_size == 0) {
        resplen = -1;

        // set default sense if not set by callback
        if (p_msc->sense_key == 0) {
          set_sense_medium_not_present(lun);
        }
      } else {
        read_fmt_capa.block_num = tu_htonl(block_count);
        read_fmt_capa.block_size_u16 = tu_htons(block_size);

        resplen = sizeof(read_fmt_capa);
        TU_VERIFY(0 == tu_memcpy_s(buffer, bufsize, &read_fmt_capa, (size_t) resplen));
      }
    }
    break;

    case SCSI_CMD_INQUIRY: {
      scsi_inquiry_resp_t inquiry_rsp =
      {
        .is_removable = 1,
        .version = 2,
        .response_data_format = 2,
        .additional_length = sizeof(scsi_inquiry_resp_t) - 5,
      };

      // vendor_id, product_id, product_rev is space padded string
      memset(inquiry_rsp.vendor_id  , ' ', sizeof(inquiry_rsp.vendor_id));
      memset(inquiry_rsp.product_id , ' ', sizeof(inquiry_rsp.product_id));
      memset(inquiry_rsp.product_rev, ' ', sizeof(inquiry_rsp.product_rev));

      tud_msc_inquiry_cb(lun, inquiry_rsp.vendor_id, inquiry_rsp.product_id, inquiry_rsp.product_rev);

      resplen = sizeof(inquiry_rsp);
      TU_VERIFY(0 == tu_memcpy_s(buffer, bufsize, &inquiry_rsp, (size_t) resplen));
    }
    break;

    case SCSI_CMD_MODE_SENSE_6: {
      scsi_mode_sense6_resp_t mode_resp =
      {
        .data_len = 3,
        .medium_type = 0,
        .write_protected = false,
        .reserved = 0,
        .block_descriptor_len = 0 // no block descriptor are included
      };

      bool writable = true;
      if (tud_msc_is_writable_cb) {
        writable = tud_msc_is_writable_cb(lun);
      }

      mode_resp.write_protected = !writable;

      resplen = sizeof(mode_resp);
      TU_VERIFY(0 == tu_memcpy_s(buffer, bufsize, &mode_resp, (size_t) resplen));
    }
    break;

    case SCSI_CMD_REQUEST_SENSE: {
      scsi_sense_fixed_resp_t sense_rsp =
      {
        .response_code = 0x70, // current, fixed format
        .valid = 1
      };

      sense_rsp.add_sense_len = sizeof(scsi_sense_fixed_resp_t) - 8;
      sense_rsp.sense_key = (uint8_t)(p_msc->sense_key & 0x0F);
      sense_rsp.add_sense_code = p_msc->add_sense_code;
      sense_rsp.add_sense_qualifier = p_msc->add_sense_qualifier;

      resplen = sizeof(sense_rsp);
      TU_VERIFY(0 == tu_memcpy_s(buffer, bufsize, &sense_rsp, (size_t) resplen));

      // request sense callback could overwrite the sense data
      if (tud_msc_request_sense_cb) {
        resplen = tud_msc_request_sense_cb(lun, buffer, (uint16_t)bufsize);
      }

      // Clear sense data after copy
      tud_msc_set_sense(lun, 0, 0, 0);
    }
    break;

    default: resplen = -1;
      break;
  }

  return resplen;
}

static void proc_read10_cmd(mscd_interface_t* p_msc) {
  msc_cbw_t const* p_cbw = &p_msc->cbw;

  // block size already verified not zero
  uint16_t const block_sz = rdwr10_get_blocksize(p_cbw);

  // Adjust lba with transferred bytes
  uint32_t const lba = rdwr10_get_lba(p_cbw->command) + (p_msc->xferred_len / block_sz);

  // remaining bytes capped at class buffer
  int32_t nbytes = (int32_t)tu_min32(CFG_TUD_MSC_EP_BUFSIZE, p_cbw->total_bytes - p_msc->xferred_len);

  // Application can consume smaller bytes
  uint32_t const offset = p_msc->xferred_len % block_sz;

  p_msc->next_op = MSC_NEXT_OP_READ10;
  nbytes = tud_msc_read10_cb(p_cbw->lun, lba, offset, _mscd_epbuf.buf, (uint32_t)nbytes);
  if (nbytes != TUD_MSC_RET_ASYNC) {
    p_msc->next_op = MSC_NEXT_OP_NONE;
    proc_read10_next(p_msc, nbytes);
  }
}

static void proc_read10_next(mscd_interface_t* p_msc, int32_t nbytes) {
  uint8_t rhport = p_msc->rhport;
  if (nbytes < 0) {
    // negative means error -> endpoint is stalled & status in CSW set to failed
    TU_LOG_DRV("  tud_msc_read10_cb() return -1\r\n");

    // set sense
    msc_cbw_t const* p_cbw = &p_msc->cbw;
    set_sense_medium_not_present(p_cbw->lun);

    fail_scsi_op(p_msc, MSC_CSW_STATUS_FAILED);
  } else if (nbytes == 0) {
    // zero means not ready -> simulate an transfer complete so that this driver callback will fired again
    dcd_event_xfer_complete(rhport, p_msc->ep_in, 0, XFER_RESULT_SUCCESS, false);
  } else {
    TU_ASSERT(usbd_edpt_xfer(rhport, p_msc->ep_in, _mscd_epbuf.buf, (uint16_t) nbytes),);
  }
}

static void proc_write10_cmd(mscd_interface_t* p_msc) {
  msc_cbw_t const* p_cbw = &p_msc->cbw;
  bool writable = true;

  if (tud_msc_is_writable_cb) {
    writable = tud_msc_is_writable_cb(p_cbw->lun);
  }

  if (!writable) {
    // Not writable, complete this SCSI op with error
    // Sense = Write protected
    tud_msc_set_sense(p_cbw->lun, SCSI_SENSE_DATA_PROTECT, 0x27, 0x00);
    fail_scsi_op(p_msc, MSC_CSW_STATUS_FAILED);
    return;
  }

  // remaining bytes capped at class buffer
  uint16_t nbytes = (uint16_t)tu_min32(CFG_TUD_MSC_EP_BUFSIZE, p_cbw->total_bytes - p_msc->xferred_len);
  // Write10 callback will be called later when usb transfer complete
  uint8_t rhport = p_msc->rhport;
  TU_ASSERT(usbd_edpt_xfer(rhport, p_msc->ep_out, _mscd_epbuf.buf, nbytes),);
}

// process new data arrived from WRITE10
static void proc_write10_new_data(mscd_interface_t* p_msc, uint32_t xferred_bytes) {
  msc_cbw_t const* p_cbw = &p_msc->cbw;

  // block size already verified not zero
  uint16_t const block_sz = rdwr10_get_blocksize(p_cbw);

  // Adjust lba with transferred bytes
  uint32_t const lba = rdwr10_get_lba(p_cbw->command) + (p_msc->xferred_len / block_sz);

  // Invoke callback to consume new data
  uint32_t const offset = p_msc->xferred_len % block_sz;

  p_msc->next_op = MSC_NEXT_OP_WRITE10;
  p_msc->xferred_bytes = xferred_bytes;
  int32_t nbytes =  tud_msc_write10_cb(p_cbw->lun, lba, offset, _mscd_epbuf.buf, xferred_bytes);
  if (nbytes != TUD_MSC_RET_ASYNC) {
    p_msc->next_op = MSC_NEXT_OP_NONE;
    proc_write10_next(p_msc, xferred_bytes, nbytes);
  }
}

static void proc_write10_next(mscd_interface_t* p_msc, uint32_t xferred_bytes, int32_t nbytes) {
  if (nbytes < 0) {
    // negative means error -> failed this scsi op
    TU_LOG_DRV("  tud_msc_write10_cb() return -1\r\n");

    // update actual byte before failed
    p_msc->xferred_len += xferred_bytes;

    msc_cbw_t const* p_cbw = &p_msc->cbw;
    set_sense_medium_not_present(p_cbw->lun);
    fail_scsi_op(p_msc, MSC_CSW_STATUS_FAILED);
  } else {
    if ((uint32_t)nbytes < xferred_bytes) {
      // Application consume less than what we got (including zero)
      const uint32_t left_over = xferred_bytes - (uint32_t)nbytes;
      if (nbytes > 0) {
        p_msc->xferred_len += (uint16_t)nbytes;
        memmove(_mscd_epbuf.buf, _mscd_epbuf.buf + nbytes, left_over);
      }

      // simulate a transfer complete with adjusted parameters --> callback will be invoked with adjusted parameter
      uint8_t rhport = p_msc->rhport;
      dcd_event_xfer_complete(rhport, p_msc->ep_out, left_over, XFER_RESULT_SUCCESS, false);
    } else {
      // Application consume all bytes in our buffer
      p_msc->xferred_len += xferred_bytes;

      if (p_msc->xferred_len >= p_msc->total_len) {
        // Data Stage is complete
        p_msc->stage = MSC_STAGE_STATUS;
      } else {
        // prepare to receive more data from host
        proc_write10_cmd(p_msc);
      }
    }
  }
}

#endif<|MERGE_RESOLUTION|>--- conflicted
+++ resolved
@@ -510,13 +510,8 @@
           }
         }
       }
-<<<<<<< HEAD
-    }
-    break;
-=======
       break;
     }
->>>>>>> e95973d3
 
     case MSC_STAGE_DATA:
       TU_LOG_DRV("  SCSI Data [Lun%u]\r\n", p_cbw->lun);
